# -*- coding: utf-8 -*-
# photonpropagator.py
# Authors: Christian Haack, Jeffrey Lazar, Stephan Meighen-Berger,
# Interface class to the different photon propagators

# imports
import functools
from .config import config
from hebe.lepton_prop import LP
import sys
import json
import awkward as ak
import numpy as np
from .utils import serialize_to_f2k, PDG_to_f2k
from .lepton_prop import Loss

#from .detector_handler import DH
# sys.path.append(config['photon propagator']['location'])
sys.path.append('../')

# TODO should these be moved inside the set up function
from olympus.event_generation.photon_propagation.norm_flow_photons import (  # noqa
    make_generate_norm_flow_photons
)
from olympus.event_generation.event_generation import (  # noqa: E402
    generate_cascade,
    generate_realistic_track,
    simulate_noise,
)
from olympus.event_generation.lightyield import make_realistic_cascade_source # noqa
from olympus.event_generation.utils import sph_to_cart_jnp  # noqa: E402

from hyperion.medium import medium_collections  # noqa: E402
from hyperion.constants import Constants  # noqa: E402

def _parse_ppc(ppc_f):
    res_result = [] # timing and module
    hits = []
    with open(ppc_f) as ppc_out:
        for line in ppc_out:
            if "HIT" in line: # Photon was seen
                l = line.split()
                '''(string number, dom number, time, wavelength, 
                dom zenith, dom azimuth, photon theta, photon azimuth)
                (N, n, ns, nm, radian, radian, radian, radian)
                '''
                hits.append(
                    (int(l[1]), int(l[2]), float(l[3]), float(l[4]),
                    float(l[5]), float(l[6]), float(l[7]), float(l[8]))
                )
    return hits

def _ppc_sim(
<<<<<<< HEAD
        event,
        det,
        lp,
        ppc_config,
        padding
        ):
    """ Utilizes ppc to propagate light for the injected object
=======
    particle,
    det,
    lp,
    **kwargs
):
    """
    Utilizes PPC to propagate light for the injected object
>>>>>>> a899f0f3

    Parameters
    ---------
    event : Dict
        Event to be simulated
    det : Detector
        Detector object in which to simulate
    pprop_func : function
        Function to calculate the photon signal
    proposal_prop : function
            Propoposal propagator

    Returns
    -------
    res_event : 
        
    res_record : 
        
    """
<<<<<<< HEAD

    f2k_file = ppc_config['f2k_tmpfile'].replace("event", f"{ppc_config['f2k_prefix']}event")
    with open(f2k_file, "w") as ppc_f:
        # The particle is a charged lepton and should be handled by PROPOSAL
        if abs(event['particle_id']) in [11,13,15]:
            event_dir = sph_to_cart_jnp(
                event["theta"],
                event["phi"]
            )
            event_dir *= -1
            event["dir"] = event_dir
            r = np.linalg.norm(event["pos"])
            # This is probably where we would factor it out
            losses, total_loss = lp.energy_losses(event, r+padding)
        # The event is a hadronic shower (I think?)
        else:
            key = PDG_to_f2k[event['particle_id']]
            losses = {key:[[np.log10(event['energy']), event['pos']]]}
            total_loss = None
        # Make array with energy loss information and write it into the output file
        output_info = [np.cos(event['theta']), event['phi'], event['energy'], event["pos"], losses]
        write_to_f2k_format(output_info, ppc_f, 0)
    # Propagate with PPC
    # This file path is hardcoded into PPC. Don't change
    geo_tmpfile = f'{ppc_config["ppctables"]}/geo-f2k'
    # Write the geometry out to an f2k file
    #dh.to_f2k(det, geo_tmpfile, serial_nos=[m.serial_no for m in det.modules])
    ppc_file = ppc_config['ppc_tmpfile'].replace("event", f"{ppc_config['ppc_prefix']}_event")
    command = f"{ppc_config['ppc_exe']} {ppc_config['device']} < {f2k_file} > {ppc_file}"
=======
>>>>>>> a899f0f3
    import os
    import subprocess
    # This file path is hardcoded into PPC. Don't change
    geo_tmpfile = f'{kwargs["ppctables"]}/geo-f2k'
    ppc_file = f"{kwargs['ppc_tmpfile']}_{str(particle)}"
    f2k_file = f"{kwargs['f2k_tmpfile']}_{str(particle)}"
    if kwargs["supress_output"]:
        command = f"{kwargs['ppc_exe']} {kwargs['device']} < {f2k_file} > {ppc_file} 2>/dev/null"
    else:
        command = f"{kwargs['ppc_exe']} {kwargs['device']} < {f2k_file} > {ppc_file}"
    if abs(int(particle)) in [12, 14, 16]: # It's a neutrino
        hits = []
    else: # It's something that deposits energy
        # TODO put this in config
        r_inice = det.outer_radius + 1000
        if abs(int(particle)) in [11, 13, 15]: # It's a charged lepton
            lp.energy_losses(particle)
            for child in particle.children:
                # TODO put this in config
                if child.e > 1: # GeV
                    _ppc_sim(child, det, lp, **kwargs)
        # All of these we consider as point depositions
        elif abs(int(particle))==111: # It's a neutral pion
            # TODO handle this correctl by converting to photons after prop
            return [], None
        elif abs(int(particle))==211: # It's a charged pion
            if np.linalg.norm(particle.position) <= r_inice:
                loss = Loss(int(particle), particle.e, particle.position)
                particle.add_loss(loss)
        elif abs(int(particle))==311: # It's a neutral kaon
            # TODO handle this correctl by converting to photons after prop
            return [], None
        elif int(particle)==-2000001006 or int(particle)==2212: # Hadrons
            if np.linalg.norm(particle.position) <= r_inice:
                loss = Loss(int(particle), particle.e, particle.position)
                particle.add_loss(loss)
        else:
            print(repr(particle))
            raise ValueError("Unrecognized particle")
        # Make array with energy loss information and write it into the output file
        serialize_to_f2k(particle, f2k_file, det.offset)
        det.to_f2k(
            geo_tmpfile,
            serial_nos=[m.serial_no for m in det.modules]
        )
        tenv = os.environ.copy()
        tenv["PPCTABLESDIR"] = kwargs["ppctables"]

        process = subprocess.Popen(command, shell=True, stdout=subprocess.PIPE, env=tenv)
        process.wait()
        particle._hits = _parse_ppc(ppc_file)
        # Cleanup f2k_tmpfile
        # TODO maybe make this optional
        os.remove(ppc_file)
        os.remove(f2k_file)
    return None, None


class PP(object):
    ''' interface class between the different photon propagators

    Parameters
    ----------
    lp : LP object
        A lepton propagation instance
    det : dictionary
        A detector dictionary
    '''
    def __init__(self, lp: LP, det):
        print('--------------------------------------------')
        print('Constructing the photon propagator')
<<<<<<< HEAD
        self._local_conf = config['photon propagator']['olympus']
        self.__lp = lp
        self.__det = det
        if config['photon propagator']['name'] == 'olympus':
=======
        self.__lp = lp
        self.__det = det
        if config['photon propagator']['name'] == 'olympus':
            self._local_conf = config['photon propagator']['olympus']
            # Setting up proposal
            self._prop = self.__lp._new_proposal_setup()
>>>>>>> a899f0f3
            self._olympus_setup()
            self._sim = self._olympus_sim
        elif config['photon propagator']['name'] == 'PPC':
            # TODO add in event displays
            # self._plotting = plot_event
            # TODO make a function for propagating photons
<<<<<<< HEAD
            self._sim = lambda event: _ppc_sim(
                    event,
                    self.__det,
                    self.__lp,
                    self._local_conf,
                    config['lepton propagator']['propagation padding'],
=======
            # TODO move plotting to a HEBE object
            self._sim = lambda particle: _ppc_sim(
                particle,
                self.__det,
                self.__lp,
                config["photon propagator"]["PPC"]
>>>>>>> a899f0f3
            )
        elif config['photon propagator']['name'] == 'PPC_CUDA':
            self.__lp = lp
            self.__det = det
            # TODO add in event displays
            #self._plotting = plot_event
<<<<<<< HEAD
            # TODO make a function for propagating photons
            self._sim = lambda event: _ppc_sim(
                    event, 
=======
            self._sim = lambda particle: _ppc_sim(
                    particle, 
>>>>>>> a899f0f3
                    self.__det,
                    self.__lp, 
                    **config["photon propagator"]["PPC_CUDA"]
            )
            
        else:
            raise ValueError(
                'Unknown photon propagator! Check the config file'
            )
        print('--------------------------------------------')

    def _olympus_setup(self):
        ''' Sets up olympus.
        '''
        print('Using olympus')
        print('Setting up the medium')
        self._pprop_path = (
            self._local_conf['location'] + self._local_conf['photon model']
        )
        self._pprop_config = json.load(open(
            self._pprop_path))['photon_propagation']
        # The medium
        self._ref_ix_f, self._sca_a_f, self._sca_l_f = medium_collections[
            self._pprop_config['medium']
        ]
        print('Finished the medium')
        print('-------------------------------------------------------')
        print('Setting up the photon generator')
        if self._local_conf['files']:
            self._gen_ph = make_generate_norm_flow_photons(
                self._local_conf['location'] + self._local_conf['flow'],
                self._local_conf['location'] + self._local_conf['counts'],
                c_medium=self._c_medium_f(
                    self._local_conf['wavelength']) / 1E9
            )
        else:
            ValueError('Currently only file runs for olympus are supported!')
        print('Finished the photon generator')

    def _olympus_sim(self, particle):
        """ Utilizes olympus to propagate light for the injected object
        """
        injection_event = {
                    "time": 0.,
                    "theta": particle._theta,
                    "phi": particle._phi,
                    # TODO: This needs to be removed once the coordinate
                    # systems match!
                    "pos": particle._position,
                    "energy": particle._e,
                    "particle_id": particle._pdg_code,
                    'length': config['lepton propagator']['track length'],
                    'event id': particle._event_id
                }
        event_dir = sph_to_cart_jnp(
            injection_event["theta"],
            injection_event["phi"]
        )
        injection_event["dir"] = event_dir
        # Tracks
        if injection_event['particle_id'] in config['particles'][
                'track particles']:
            res_event, res_record = (
                generate_realistic_track(
                    self.__det,
                    injection_event,
                    key=config['runtime']['random state jax'],
                    pprop_func=self._gen_ph,
                    proposal_prop=self._prop
                )
            )
        # Cascades
        else:
            res_event, res_record = generate_cascade(
                self.__det,
                injection_event,
                seed=config['runtime']['random state jax'],
                converter_func=functools.partial(
                    make_realistic_cascade_source,
                    moliere_rand=True,
                    resolution=0.2),
                pprop_func=self._gen_ph
            )
            if config['run']['noise']:
                res_event, _ = simulate_noise(self._det, res_event)
        return res_event, res_record

    def _c_medium_f(self, wl):
        """ Speed of light in medium for wl (nm)
        """
        return Constants.BaseConstants.c_vac / self._ref_ix_f(wl)<|MERGE_RESOLUTION|>--- conflicted
+++ resolved
@@ -51,15 +51,6 @@
     return hits
 
 def _ppc_sim(
-<<<<<<< HEAD
-        event,
-        det,
-        lp,
-        ppc_config,
-        padding
-        ):
-    """ Utilizes ppc to propagate light for the injected object
-=======
     particle,
     det,
     lp,
@@ -67,7 +58,6 @@
 ):
     """
     Utilizes PPC to propagate light for the injected object
->>>>>>> a899f0f3
 
     Parameters
     ---------
@@ -87,38 +77,6 @@
     res_record : 
         
     """
-<<<<<<< HEAD
-
-    f2k_file = ppc_config['f2k_tmpfile'].replace("event", f"{ppc_config['f2k_prefix']}event")
-    with open(f2k_file, "w") as ppc_f:
-        # The particle is a charged lepton and should be handled by PROPOSAL
-        if abs(event['particle_id']) in [11,13,15]:
-            event_dir = sph_to_cart_jnp(
-                event["theta"],
-                event["phi"]
-            )
-            event_dir *= -1
-            event["dir"] = event_dir
-            r = np.linalg.norm(event["pos"])
-            # This is probably where we would factor it out
-            losses, total_loss = lp.energy_losses(event, r+padding)
-        # The event is a hadronic shower (I think?)
-        else:
-            key = PDG_to_f2k[event['particle_id']]
-            losses = {key:[[np.log10(event['energy']), event['pos']]]}
-            total_loss = None
-        # Make array with energy loss information and write it into the output file
-        output_info = [np.cos(event['theta']), event['phi'], event['energy'], event["pos"], losses]
-        write_to_f2k_format(output_info, ppc_f, 0)
-    # Propagate with PPC
-    # This file path is hardcoded into PPC. Don't change
-    geo_tmpfile = f'{ppc_config["ppctables"]}/geo-f2k'
-    # Write the geometry out to an f2k file
-    #dh.to_f2k(det, geo_tmpfile, serial_nos=[m.serial_no for m in det.modules])
-    ppc_file = ppc_config['ppc_tmpfile'].replace("event", f"{ppc_config['ppc_prefix']}_event")
-    command = f"{ppc_config['ppc_exe']} {ppc_config['device']} < {f2k_file} > {ppc_file}"
-=======
->>>>>>> a899f0f3
     import os
     import subprocess
     # This file path is hardcoded into PPC. Don't change
@@ -190,54 +148,32 @@
     def __init__(self, lp: LP, det):
         print('--------------------------------------------')
         print('Constructing the photon propagator')
-<<<<<<< HEAD
-        self._local_conf = config['photon propagator']['olympus']
-        self.__lp = lp
-        self.__det = det
-        if config['photon propagator']['name'] == 'olympus':
-=======
         self.__lp = lp
         self.__det = det
         if config['photon propagator']['name'] == 'olympus':
             self._local_conf = config['photon propagator']['olympus']
             # Setting up proposal
             self._prop = self.__lp._new_proposal_setup()
->>>>>>> a899f0f3
             self._olympus_setup()
             self._sim = self._olympus_sim
         elif config['photon propagator']['name'] == 'PPC':
             # TODO add in event displays
             # self._plotting = plot_event
             # TODO make a function for propagating photons
-<<<<<<< HEAD
-            self._sim = lambda event: _ppc_sim(
-                    event,
-                    self.__det,
-                    self.__lp,
-                    self._local_conf,
-                    config['lepton propagator']['propagation padding'],
-=======
             # TODO move plotting to a HEBE object
             self._sim = lambda particle: _ppc_sim(
                 particle,
                 self.__det,
                 self.__lp,
                 config["photon propagator"]["PPC"]
->>>>>>> a899f0f3
             )
         elif config['photon propagator']['name'] == 'PPC_CUDA':
             self.__lp = lp
             self.__det = det
             # TODO add in event displays
             #self._plotting = plot_event
-<<<<<<< HEAD
-            # TODO make a function for propagating photons
-            self._sim = lambda event: _ppc_sim(
-                    event, 
-=======
             self._sim = lambda particle: _ppc_sim(
                     particle, 
->>>>>>> a899f0f3
                     self.__det,
                     self.__lp, 
                     **config["photon propagator"]["PPC_CUDA"]
