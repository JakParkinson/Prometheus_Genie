# -*- coding: utf-8 -*-
# Name: config.py
# Authors: Stephan Meighen-Berger
# Config file for the pr_dformat package.

from typing import Dict, Any
import yaml

_baseconfig: Dict[str, Any]

_baseconfig = {
    ###########################################################################
    # General inputs
    ###########################################################################
    "general": {
        # Random state seed
        "version": "GitHub",
        "random state seed": 1337,
        'config location': '../run/config.json',
        'meta data file': True,  # Switch to store meta data file
        'meta name': 'meta_data',
        'clean up': False,  # Delete all intermediate and temporary files
    },
    ###########################################################################
    # Scenario input
    ###########################################################################
    "run": {
        # Defines some run parameters
        'group name': 'VolumeInjector0',
        # The different data sets. The boolean denotes the final state sets
        'data sets': [
            (False, 'initial'),
            (False, 'properties'),
            (True, 'final_1'),
            (True, 'final_2')
        ],
        # If a subset should be used:
        'subset': {
            'switch': False,
            'counts': 10,
        },
        'noise': False,
    },
    ###########################################################################
    # Detector
    ###########################################################################
    "detector": {
        'file name': './data/icecube-f2k',
<<<<<<< HEAD
=======
        # Padding for sphere where we do physics good
        'padding' : 200, # m
        'radius' : 900, # m
        'r_max' : 1e18, # m
        "medium" : "ice"
>>>>>>> bff5dd37
        #'injection offset': [0., 0., -2000.],
    },
    ###########################################################################
    # Paricles
    ###########################################################################
    'particles':
    {
        # Track particles
        'track particles': [13, -13],
        # Everything here will be treated explicitly
        'explicit': [11, -11, 111, 211, 13, -13, 15, -15],
        # Everything else is replaced by
        'replacement': 2212,
    },
    ###########################################################################
    # Lepton injector
    ###########################################################################
    'lepton injector': {
        'inject': True,
        'location': '/opt/LI/install/lib/python3.9/site-packages',
        'xsec location': '/opt/LI/source/resources/',
        'simulation': {
            'nevents': 10,
            'diff xsec': "/test_xs.fits",
            'total xsec': "/test_xs_total.fits",
            'is ranged': False,
            'final state 1': 'MuMinus',
            'final state 2': 'Hadrons',
            'minimal energy': 1e3,  # GeV
            'maximal energy': 1e6,
            'power law': 2.,
            'minZenith': 80.,  # deg
            'maxZenith': 180.,
            'minAzimuth': 0.,
            'maxAzimuth': 360.,
            'earth model location': "earthparams/",
            'earth model': "Planet",
            'output name': "./data_output.h5",
            "lic name": "./config.lic",
            "injection radius":900, # m
            "endcap length":900, # m
            "cylinder radius":700, # m
            "cylinder height":1000, # m
        },
        'use existing injection': False
    },
    ###########################################################################
    # Lepton propagator
    ###########################################################################
    'lepton propagator': {
        'name': 'proposal',
        'track length': 5000,  # maximum track length to model
        'lepton': 'MuMinus',
        'medium': 'Water',
        # TODO I made these numbers up !!!!!!!!!!
        'vcut': [1e-3, 1e-3],
        'ecut': [-1.0, -1.0],  # MeV
        'soft_losses': False,
        'propagation padding': 900,
        'interpolation': True,
        'lpm_effect' : True,
        'continuous_randomization' : True,
        'soft_losses' : True,
        'scattering model' : "Moliere"

    },
    ###########################################################################
    # Photon propagator
    ###########################################################################
    'photon propagator': {
        'name': 'olympus',
        'storage location': './output/',
        'olympus': {
            'location': '../',
            'files': True,
            # The photon propagation model parameters:
            'photon model': 'pone_config.json',
            'flow': "photon_arrival_time_nflow_params.pickle",
            'counts': "photon_arrival_time_counts_params.pickle",
            'wavelength': 700,  # in nm
        },
        'PPC_CUDA':{
            'location':'../PPC_CUDA/',
            'ppc_tmpfile':'.event_hits.ppc.tmp',
            'f2k_tmpfile':'.event_losses.f2k.tmp',
            'ppc_prefix':'',
            'f2k_prefix':'',
            'ppctables':'../PPC_CUDA/',
            'ppc_exe':'../PPC_CUDA/ppc', # binary executable
            'device':0, # GPU
        },
        'PPC': {
            'location': '../PPC/',
            'ppc_tmpfile': '.event_hits.ppc.tmp',
            'f2k_tmpfile': '.event_losses.f2k.tmp',
            'ppctables': '../PPC/',
            'ppc_exe': '../PPC/ppc',  # binary executable
            'device': 0,  # CPU
        },
    },
    ###########################################################################
    # Plot
    ###########################################################################
    'plot': {
        'xrange': [-1500, 1500],
        'yrange': [-1500, 1500],
        'zrange': [-3000, 100]
    }
}


class ConfigClass(dict):
    """ The configuration class. This is used
    by the package for all parameter settings. If something goes wrong
    its usually here.

    Parameters
    ----------
    config : dic
        The config dictionary

    Returns
    -------
    None
    """

    def __init__(self, *args, **kwargs):
        super().__init__(*args, **kwargs)

    # TODO: Update this
    def from_yaml(self, yaml_file: str) -> None:
        """ Update config with yaml file

        Parameters
        ----------
        yaml_file : str
            path to yaml file

        Returns
        -------
        None
        """
        yaml_config = yaml.load(open(yaml_file), Loader=yaml.SafeLoader)
        self.update(yaml_config)

    # TODO: Update this
    def from_dict(self, user_dict: Dict[Any, Any]) -> None:
        """ Creates a config from dictionary

        Parameters
        ----------
        user_dict : dic
            The user dictionary

        Returns
        -------
        None
        """
        self.update(user_dict)


config = ConfigClass(_baseconfig)
<|MERGE_RESOLUTION|>--- conflicted
+++ resolved
@@ -1,218 +1,210 @@
-# -*- coding: utf-8 -*-
-# Name: config.py
-# Authors: Stephan Meighen-Berger
-# Config file for the pr_dformat package.
-
-from typing import Dict, Any
-import yaml
-
-_baseconfig: Dict[str, Any]
-
-_baseconfig = {
-    ###########################################################################
-    # General inputs
-    ###########################################################################
-    "general": {
-        # Random state seed
-        "version": "GitHub",
-        "random state seed": 1337,
-        'config location': '../run/config.json',
-        'meta data file': True,  # Switch to store meta data file
-        'meta name': 'meta_data',
-        'clean up': False,  # Delete all intermediate and temporary files
-    },
-    ###########################################################################
-    # Scenario input
-    ###########################################################################
-    "run": {
-        # Defines some run parameters
-        'group name': 'VolumeInjector0',
-        # The different data sets. The boolean denotes the final state sets
-        'data sets': [
-            (False, 'initial'),
-            (False, 'properties'),
-            (True, 'final_1'),
-            (True, 'final_2')
-        ],
-        # If a subset should be used:
-        'subset': {
-            'switch': False,
-            'counts': 10,
-        },
-        'noise': False,
-    },
-    ###########################################################################
-    # Detector
-    ###########################################################################
-    "detector": {
-        'file name': './data/icecube-f2k',
-<<<<<<< HEAD
-=======
-        # Padding for sphere where we do physics good
-        'padding' : 200, # m
-        'radius' : 900, # m
-        'r_max' : 1e18, # m
-        "medium" : "ice"
->>>>>>> bff5dd37
-        #'injection offset': [0., 0., -2000.],
-    },
-    ###########################################################################
-    # Paricles
-    ###########################################################################
-    'particles':
-    {
-        # Track particles
-        'track particles': [13, -13],
-        # Everything here will be treated explicitly
-        'explicit': [11, -11, 111, 211, 13, -13, 15, -15],
-        # Everything else is replaced by
-        'replacement': 2212,
-    },
-    ###########################################################################
-    # Lepton injector
-    ###########################################################################
-    'lepton injector': {
-        'inject': True,
-        'location': '/opt/LI/install/lib/python3.9/site-packages',
-        'xsec location': '/opt/LI/source/resources/',
-        'simulation': {
-            'nevents': 10,
-            'diff xsec': "/test_xs.fits",
-            'total xsec': "/test_xs_total.fits",
-            'is ranged': False,
-            'final state 1': 'MuMinus',
-            'final state 2': 'Hadrons',
-            'minimal energy': 1e3,  # GeV
-            'maximal energy': 1e6,
-            'power law': 2.,
-            'minZenith': 80.,  # deg
-            'maxZenith': 180.,
-            'minAzimuth': 0.,
-            'maxAzimuth': 360.,
-            'earth model location': "earthparams/",
-            'earth model': "Planet",
-            'output name': "./data_output.h5",
-            "lic name": "./config.lic",
-            "injection radius":900, # m
-            "endcap length":900, # m
-            "cylinder radius":700, # m
-            "cylinder height":1000, # m
-        },
-        'use existing injection': False
-    },
-    ###########################################################################
-    # Lepton propagator
-    ###########################################################################
-    'lepton propagator': {
-        'name': 'proposal',
-        'track length': 5000,  # maximum track length to model
-        'lepton': 'MuMinus',
-        'medium': 'Water',
-        # TODO I made these numbers up !!!!!!!!!!
-        'vcut': [1e-3, 1e-3],
-        'ecut': [-1.0, -1.0],  # MeV
-        'soft_losses': False,
-        'propagation padding': 900,
-        'interpolation': True,
-        'lpm_effect' : True,
-        'continuous_randomization' : True,
-        'soft_losses' : True,
-        'scattering model' : "Moliere"
-
-    },
-    ###########################################################################
-    # Photon propagator
-    ###########################################################################
-    'photon propagator': {
-        'name': 'olympus',
-        'storage location': './output/',
-        'olympus': {
-            'location': '../',
-            'files': True,
-            # The photon propagation model parameters:
-            'photon model': 'pone_config.json',
-            'flow': "photon_arrival_time_nflow_params.pickle",
-            'counts': "photon_arrival_time_counts_params.pickle",
-            'wavelength': 700,  # in nm
-        },
-        'PPC_CUDA':{
-            'location':'../PPC_CUDA/',
-            'ppc_tmpfile':'.event_hits.ppc.tmp',
-            'f2k_tmpfile':'.event_losses.f2k.tmp',
-            'ppc_prefix':'',
-            'f2k_prefix':'',
-            'ppctables':'../PPC_CUDA/',
-            'ppc_exe':'../PPC_CUDA/ppc', # binary executable
-            'device':0, # GPU
-        },
-        'PPC': {
-            'location': '../PPC/',
-            'ppc_tmpfile': '.event_hits.ppc.tmp',
-            'f2k_tmpfile': '.event_losses.f2k.tmp',
-            'ppctables': '../PPC/',
-            'ppc_exe': '../PPC/ppc',  # binary executable
-            'device': 0,  # CPU
-        },
-    },
-    ###########################################################################
-    # Plot
-    ###########################################################################
-    'plot': {
-        'xrange': [-1500, 1500],
-        'yrange': [-1500, 1500],
-        'zrange': [-3000, 100]
-    }
-}
-
-
-class ConfigClass(dict):
-    """ The configuration class. This is used
-    by the package for all parameter settings. If something goes wrong
-    its usually here.
-
-    Parameters
-    ----------
-    config : dic
-        The config dictionary
-
-    Returns
-    -------
-    None
-    """
-
-    def __init__(self, *args, **kwargs):
-        super().__init__(*args, **kwargs)
-
-    # TODO: Update this
-    def from_yaml(self, yaml_file: str) -> None:
-        """ Update config with yaml file
-
-        Parameters
-        ----------
-        yaml_file : str
-            path to yaml file
-
-        Returns
-        -------
-        None
-        """
-        yaml_config = yaml.load(open(yaml_file), Loader=yaml.SafeLoader)
-        self.update(yaml_config)
-
-    # TODO: Update this
-    def from_dict(self, user_dict: Dict[Any, Any]) -> None:
-        """ Creates a config from dictionary
-
-        Parameters
-        ----------
-        user_dict : dic
-            The user dictionary
-
-        Returns
-        -------
-        None
-        """
-        self.update(user_dict)
-
-
-config = ConfigClass(_baseconfig)
+# -*- coding: utf-8 -*-
+# Name: config.py
+# Authors: Stephan Meighen-Berger
+# Config file for the pr_dformat package.
+
+from typing import Dict, Any
+import yaml
+
+_baseconfig: Dict[str, Any]
+
+_baseconfig = {
+    ###########################################################################
+    # General inputs
+    ###########################################################################
+    "general": {
+        # Random state seed
+        "version": "GitHub",
+        "random state seed": 1337,
+        'config location': '../run/config.json',
+        'meta data file': True,  # Switch to store meta data file
+        'meta name': 'meta_data',
+        'clean up': False,  # Delete all intermediate and temporary files
+    },
+    ###########################################################################
+    # Scenario input
+    ###########################################################################
+    "run": {
+        # Defines some run parameters
+        'group name': 'VolumeInjector0',
+        # The different data sets. The boolean denotes the final state sets
+        'data sets': [
+            (False, 'initial'),
+            (False, 'properties'),
+            (True, 'final_1'),
+            (True, 'final_2')
+        ],
+        # If a subset should be used:
+        'subset': {
+            'switch': False,
+            'counts': 10,
+        },
+        'noise': False,
+    },
+    ###########################################################################
+    # Detector
+    ###########################################################################
+    "detector": {
+        'file name': './data/icecube-f2k',
+        #'injection offset': [0., 0., -2000.],
+    },
+    ###########################################################################
+    # Paricles
+    ###########################################################################
+    'particles':
+    {
+        # Track particles
+        'track particles': [13, -13],
+        # Everything here will be treated explicitly
+        'explicit': [11, -11, 111, 211, 13, -13, 15, -15],
+        # Everything else is replaced by
+        'replacement': 2212,
+    },
+    ###########################################################################
+    # Lepton injector
+    ###########################################################################
+    'lepton injector': {
+        'inject': True,
+        'location': '/opt/LI/install/lib/python3.9/site-packages',
+        'xsec location': '/opt/LI/source/resources/',
+        'simulation': {
+            'nevents': 10,
+            'diff xsec': "/test_xs.fits",
+            'total xsec': "/test_xs_total.fits",
+            'is ranged': False,
+            'final state 1': 'MuMinus',
+            'final state 2': 'Hadrons',
+            'minimal energy': 1e3,  # GeV
+            'maximal energy': 1e6,
+            'power law': 2.,
+            'minZenith': 80.,  # deg
+            'maxZenith': 180.,
+            'minAzimuth': 0.,
+            'maxAzimuth': 360.,
+            'earth model location': "earthparams/",
+            'earth model': "Planet",
+            'output name': "./data_output.h5",
+            "lic name": "./config.lic",
+            "injection radius":900, # m
+            "endcap length":900, # m
+            "cylinder radius":700, # m
+            "cylinder height":1000, # m
+        },
+        'use existing injection': False
+    },
+    ###########################################################################
+    # Lepton propagator
+    ###########################################################################
+    'lepton propagator': {
+        'name': 'proposal',
+        'track length': 5000,  # maximum track length to model
+        'lepton': 'MuMinus',
+        'medium': 'Water',
+        # TODO I made these numbers up !!!!!!!!!!
+        'vcut': [1e-3, 1e-3],
+        'ecut': [-1.0, -1.0],  # MeV
+        'soft_losses': False,
+        'propagation padding': 900,
+        'interpolation': True,
+        'lpm_effect' : True,
+        'continuous_randomization' : True,
+        'soft_losses' : True,
+        'scattering model' : "Moliere"
+
+    },
+    ###########################################################################
+    # Photon propagator
+    ###########################################################################
+    'photon propagator': {
+        'name': 'olympus',
+        'storage location': './output/',
+        'olympus': {
+            'location': '../',
+            'files': True,
+            # The photon propagation model parameters:
+            'photon model': 'pone_config.json',
+            'flow': "photon_arrival_time_nflow_params.pickle",
+            'counts': "photon_arrival_time_counts_params.pickle",
+            'wavelength': 700,  # in nm
+        },
+        'PPC_CUDA':{
+            'location':'../PPC_CUDA/',
+            'ppc_tmpfile':'.event_hits.ppc.tmp',
+            'f2k_tmpfile':'.event_losses.f2k.tmp',
+            'ppc_prefix':'',
+            'f2k_prefix':'',
+            'ppctables':'../PPC_CUDA/',
+            'ppc_exe':'../PPC_CUDA/ppc', # binary executable
+            'device':0, # GPU
+        },
+        'PPC': {
+            'location': '../PPC/',
+            'ppc_tmpfile': '.event_hits.ppc.tmp',
+            'f2k_tmpfile': '.event_losses.f2k.tmp',
+            'ppctables': '../PPC/',
+            'ppc_exe': '../PPC/ppc',  # binary executable
+            'device': 0,  # CPU
+        },
+    },
+    ###########################################################################
+    # Plot
+    ###########################################################################
+    'plot': {
+        'xrange': [-1500, 1500],
+        'yrange': [-1500, 1500],
+        'zrange': [-3000, 100]
+    }
+}
+
+
+class ConfigClass(dict):
+    """ The configuration class. This is used
+    by the package for all parameter settings. If something goes wrong
+    its usually here.
+
+    Parameters
+    ----------
+    config : dic
+        The config dictionary
+
+    Returns
+    -------
+    None
+    """
+
+    def __init__(self, *args, **kwargs):
+        super().__init__(*args, **kwargs)
+
+    # TODO: Update this
+    def from_yaml(self, yaml_file: str) -> None:
+        """ Update config with yaml file
+
+        Parameters
+        ----------
+        yaml_file : str
+            path to yaml file
+
+        Returns
+        -------
+        None
+        """
+        yaml_config = yaml.load(open(yaml_file), Loader=yaml.SafeLoader)
+        self.update(yaml_config)
+
+    # TODO: Update this
+    def from_dict(self, user_dict: Dict[Any, Any]) -> None:
+        """ Creates a config from dictionary
+
+        Parameters
+        ----------
+        user_dict : dic
+            The user dictionary
+
+        Returns
+        -------
+        None
+        """
+        self.update(user_dict)
+
+
+config = ConfigClass(_baseconfig)