# hebe_ui.py
# Authors: David Kim
# User interface for Prometheus

from config import config
import detector_dictionaries as dd
<<<<<<< HEAD
import geo_utils as gu
from warnings import warn
=======
import f2k_utils as fk
>>>>>>> a899f0f3

cpath = config['lepton injector']['simulation']
ylist = ['yes','y']; nlist = ['no','n']

<<<<<<< HEAD
def injector_q():
    use_li = input("Use existing injection? (yes/no): ")
=======

def injector_q():
    use_li = input("\nUse existing injection? yes/no: ")
>>>>>>> a899f0f3

    if use_li.lower() in ylist:
        injFile = input('File: ')
        config['lepton injector']['use existing injection'] = True
    elif use_li == '':
        print(f'Loaded defualt value \'{config["lepton injector"]["use existing injection"]}\'')
    elif use_li.lower() not in nlist:
        print('invalid input')
        injector_q()

def detector_q():
<<<<<<< HEAD
    """Sets detector file and calculates selection volume
=======
    """
    Sets detector file and calculates selection volume
>>>>>>> a899f0f3
    """
    dname = input(
    '''
Which detector do you want to use?
- IceCube 
- P-ONE
- User supplied geo file (UF)\n(icecube/pone/uf): '''
    )

    if dname.lower() in dd.detectors:
        dpath = dd.detectors[dname.lower()]
        cpath['injection radius'] = dpath['injection radius']
        cpath['endcap length'] = dpath['endcap length']
        cpath['cylinder radius'] = dpath['cylinder radius']
        cpath['cylinder height'] = dpath['cylinder height']
        config['detector']['medium'] = dpath['medium']
        config['detector']['file name'] = dpath['file name']
        print(dname.lower()+' loaded')
    elif dname.lower() == 'uf':
        dfile_q()
<<<<<<< HEAD
        print(f'\nReccomended selection volume:\n  Injection radius: {cpath["injection radius"]} m')
        print(f'  Endcap length: {cpath["endcap length"]} m\n  Cylinder radius: {cpath["cylinder radius"]} m')
        print(f'  Cylinder height: {cpath["cylinder height"]} m')
=======

        print('\nReccomended selection volume:\n  Injection radius: '+str(dd.inj_radius)+' m')
        print('  Endcap length: '+str(dd.endcap_len)+' m'+'\n  Cylinder radius: '+str(dd.cylRadius)+' m')
        print('  Cylinder height: '+str(dd.cylHeight)+' m')
>>>>>>> a899f0f3
        useRec_q()
    elif dname == '':
        print((f'Loaded default value \'{config["detector"]["file name"]}\''))
    else:
        print('invalid input')
        detector_q()

def dfile_q():
    try:
<<<<<<< HEAD
        dfile = input('File: ')
        print('Reading...')
        d_coords,keys,medium = gu.from_geo(dfile)
        d_cyl = gu.get_volume(d_coords)
        config['detector']['medium'] = medium
        config['detector']['file name'] = dfile
        is_ice = medium.lower()=='ice'
        cpath['injection radius'] = round(gu.get_injRadius(d_coords, is_ice))
        cpath['endcap length'] = round(gu.get_endcap(d_coords, is_ice))
        cpath['cylinder radius'] = round(d_cyl[0])
        cpath['cylinder height'] = round(d_cyl[1])

    except FileNotFoundError:
        print(f'File not found: No such fle or directory: \'{dfile}\'')
=======
        dfile = input('File: ') 
               
        # compute recc. selection vol
        d_coords = fk.get_xyz(dfile)
        d_cyl = fk.get_cylinder(d_coords)
        dd.cylRadius = round(d_cyl[0]+fk.padding)
        dd.cylHeight = round(d_cyl[1]+2*fk.padding)
        dd.endcap_len = round(fk.get_endcap(d_coords))
        dd.inj_radius = round(fk.get_injRadius(d_coords))
        config['detector']['file name'] = dfile
    except:
        print('File not found')
>>>>>>> a899f0f3
        dfile_q()

def useRec_q():
    use_rec= input('Use reccomended selection volume? (yes/no): ')
    
<<<<<<< HEAD
    if use_rec in nlist:
        warn("Changing selection volume may affect efficiency")
        set_misc('Injection radius [m]: ', cpath['injection radius'])
        set_misc('Endcap length [m]: ', cpath['endcap length'])
        set_misc('Cylinder radius [m]: ', cpath['cylinder radius'])
        set_misc('Cylinder height [m]: ', cpath['cylinder height'])
    elif use_rec in ['']+ylist:
        print('Loaded default values')
    else:
        print('invalid input')
        useRec_q()
=======
    if use_rec in ylist:
        cpath['injection radius'] = dd.inj_radius
        cpath['endcap length'] = dd.endcap_len
        cpath['cylinder radius'] = dd.cylRadius
        cpath['cylinder height'] = dd.cylHeight
    elif use_rec in nlist:
        cpath['injection radius'] = input('Injection radius [m]: ')
        cpath['endcap length'] = input('Endcap length [m]: ')
        cpath['cylinder radius'] = input('Cylinder radius [m]: ')
        cpath['cylinder height'] = input('Cylinder height [m]: ')
    else:
        print('invalid input')
        useRec_q()
    
    print('detector loaded')
>>>>>>> a899f0f3

def medium_q():
    medium = input('Medium? (ice/water): ')
    if medium.lower() in 'ice water':
        cpath['medium'] = medium
    else:
        print('invalid input')
        medium_q()


def event_q():
    global state_key
<<<<<<< HEAD
    e_type = input('\nWhich event type? (NuE/NuMu/NuTau/NuEBar/NuMuBar/NuTauBar): ')
=======
    e_type = input('\nWhich event type? NuE/NuMu/NuTau/NuEBar/NuMuBar/NuTauBar: ')
>>>>>>> a899f0f3
    if e_type.lower() in ['nue','numu','nutau','nuebar','numubar','nutaubar']:
        state_key = e_type.lower()+'/'
        interaction_q()
    elif e_type == '':
        key_list = list(dd.final_state.keys())
        val_list = list(dd.final_state.values())
        type_index = val_list.index([cpath['final state 1'], cpath['final state 2']])
        state_key = key_list[type_index]
        print(f'Loaded default value \'{key_list[type_index]}\'')
    else:
        print('invalid input')
        event_q()

def interaction_q():
    global state_key
<<<<<<< HEAD
    if state_key == 'nuebar/':
        i_type = input('Which interaction type (CC/NC/GR): ')
    else:
        i_type = input('Which interaction type (CC/NC): ')

=======
    i_type = input('Which interaction type CC/NC/GR: ')
>>>>>>> a899f0f3
    if i_type.lower() in ['cc','nc']:
        state_key += i_type.lower()
        cpath['final state 1'] = dd.final_state[state_key][0]
        cpath['final state 2'] = dd.final_state[state_key][1]
    elif i_type.lower() == 'gr' and state_key == 'nuebar/':
        gr_q()
<<<<<<< HEAD
    elif i_type == '':
        key_list = list(dd.final_state.keys())
        val_list = list(dd.final_state.values())
        type_index = val_list.index([cpath['final state 1'], cpath['final state 2']])
        print(f'Loaded default value \'{key_list[type_index]}\'')
=======
>>>>>>> a899f0f3
    else:
        print('invalid input')
        interaction_q()

def gr_q():
    global state_key
<<<<<<< HEAD
    gr_final = input('Final type? (Hadron/E/Mu/Tau): ')
=======
    gr_final = input('Final type? hadron/e/mu/tau: ')
>>>>>>> a899f0f3
    if gr_final.lower() in ['hardon','e','mu','tau']:
        state_key += gr_final.lower()
        cpath['final state 1'] = dd.final_state[state_key][0]
        cpath['final state 2'] = dd.final_state[state_key][1]
<<<<<<< HEAD
    elif gr_final == '':
        state_key += 'hadron'
        cpath['final state 1'] = dd.final_state[state_key][0]
        cpath['final state 2'] = dd.final_state[state_key][1]
        print('Loaded default value \'Hadron\'')
=======
>>>>>>> a899f0f3
    else:
        print('invalid input')
        gr_q()

<<<<<<< HEAD
def ranged_q():
    global state_key
    inj_type = input('\nUse ranged injection? (yes/no): ')
    if inj_type in ylist:
        cpath['is ranged'] = True
    elif inj_type in nlist:
        cpath['is ranged'] = False
    elif inj_type == '':
        print(f'Loaded defualt value \'{cpath["is ranged"]}\'')
    else:
        print('invalid input')
        ranged_q()
    
    if not cpath['is ranged'] and state_key == 'numu/cc':
        warn('Ranged injection is reccomended for NuMu/CC')

=======
>>>>>>> a899f0f3
def misc_q():
    set_misc('\nNumber of events: ', cpath['nevents'])
    set_misc('Min energy [GeV]: ', cpath['minimal energy'])
    set_misc('Max energy [GeV]: ', cpath['maximal energy'])
    set_misc('Min zenith [deg]: ', cpath['minZenith'])
    set_misc('Max zenith [deg]: ', cpath['maxZenith'])
    set_misc('Set power law: ', cpath['power law'])

def set_misc(input_str, path):
    val = input(input_str)
    if val == '':
        print(f'Loaded defualt value \'{path}\'')
    else:
        path = float(val)

def run():
    """Runs user interface"""
    print("""
——————————————————————————————————————————————————————————
Welcome to
 ____                           _   _                    
|  _ \ _ __ ___  _ __ ___   ___| |_| |__   ___ _   _ ___ 
| |_) | '__/ _ \| '_ ` _ \ / _ \ __| '_ \ / _ \ | | / __|
|  __/| | | (_) | | | | | |  __/ |_| | | |  __/ |_| \__ \\
|_|   |_|  \___/|_| |_| |_|\___|\__|_| |_|\___|\__,_|___/
——————————————————————————————————————————————————————————
""")
    injector_q()
    detector_q()
    event_q()
    ranged_q()
    misc_q()
<<<<<<< HEAD
    print('\nconfig set!')
    print('-------------------------------------------')
=======
    print('\ngenerating config file')
    #dd.out_doc(config)
    print('\nconfig set!\n')
>>>>>>> a899f0f3

run()<|MERGE_RESOLUTION|>--- conflicted
+++ resolved
@@ -4,24 +4,14 @@
 
 from config import config
 import detector_dictionaries as dd
-<<<<<<< HEAD
 import geo_utils as gu
 from warnings import warn
-=======
-import f2k_utils as fk
->>>>>>> a899f0f3
 
 cpath = config['lepton injector']['simulation']
 ylist = ['yes','y']; nlist = ['no','n']
 
-<<<<<<< HEAD
 def injector_q():
     use_li = input("Use existing injection? (yes/no): ")
-=======
-
-def injector_q():
-    use_li = input("\nUse existing injection? yes/no: ")
->>>>>>> a899f0f3
 
     if use_li.lower() in ylist:
         injFile = input('File: ')
@@ -33,12 +23,7 @@
         injector_q()
 
 def detector_q():
-<<<<<<< HEAD
     """Sets detector file and calculates selection volume
-=======
-    """
-    Sets detector file and calculates selection volume
->>>>>>> a899f0f3
     """
     dname = input(
     '''
@@ -59,16 +44,9 @@
         print(dname.lower()+' loaded')
     elif dname.lower() == 'uf':
         dfile_q()
-<<<<<<< HEAD
         print(f'\nReccomended selection volume:\n  Injection radius: {cpath["injection radius"]} m')
         print(f'  Endcap length: {cpath["endcap length"]} m\n  Cylinder radius: {cpath["cylinder radius"]} m')
         print(f'  Cylinder height: {cpath["cylinder height"]} m')
-=======
-
-        print('\nReccomended selection volume:\n  Injection radius: '+str(dd.inj_radius)+' m')
-        print('  Endcap length: '+str(dd.endcap_len)+' m'+'\n  Cylinder radius: '+str(dd.cylRadius)+' m')
-        print('  Cylinder height: '+str(dd.cylHeight)+' m')
->>>>>>> a899f0f3
         useRec_q()
     elif dname == '':
         print((f'Loaded default value \'{config["detector"]["file name"]}\''))
@@ -78,7 +56,6 @@
 
 def dfile_q():
     try:
-<<<<<<< HEAD
         dfile = input('File: ')
         print('Reading...')
         d_coords,keys,medium = gu.from_geo(dfile)
@@ -93,26 +70,11 @@
 
     except FileNotFoundError:
         print(f'File not found: No such fle or directory: \'{dfile}\'')
-=======
-        dfile = input('File: ') 
-               
-        # compute recc. selection vol
-        d_coords = fk.get_xyz(dfile)
-        d_cyl = fk.get_cylinder(d_coords)
-        dd.cylRadius = round(d_cyl[0]+fk.padding)
-        dd.cylHeight = round(d_cyl[1]+2*fk.padding)
-        dd.endcap_len = round(fk.get_endcap(d_coords))
-        dd.inj_radius = round(fk.get_injRadius(d_coords))
-        config['detector']['file name'] = dfile
-    except:
-        print('File not found')
->>>>>>> a899f0f3
         dfile_q()
 
 def useRec_q():
     use_rec= input('Use reccomended selection volume? (yes/no): ')
     
-<<<<<<< HEAD
     if use_rec in nlist:
         warn("Changing selection volume may affect efficiency")
         set_misc('Injection radius [m]: ', cpath['injection radius'])
@@ -124,23 +86,6 @@
     else:
         print('invalid input')
         useRec_q()
-=======
-    if use_rec in ylist:
-        cpath['injection radius'] = dd.inj_radius
-        cpath['endcap length'] = dd.endcap_len
-        cpath['cylinder radius'] = dd.cylRadius
-        cpath['cylinder height'] = dd.cylHeight
-    elif use_rec in nlist:
-        cpath['injection radius'] = input('Injection radius [m]: ')
-        cpath['endcap length'] = input('Endcap length [m]: ')
-        cpath['cylinder radius'] = input('Cylinder radius [m]: ')
-        cpath['cylinder height'] = input('Cylinder height [m]: ')
-    else:
-        print('invalid input')
-        useRec_q()
-    
-    print('detector loaded')
->>>>>>> a899f0f3
 
 def medium_q():
     medium = input('Medium? (ice/water): ')
@@ -153,11 +98,7 @@
 
 def event_q():
     global state_key
-<<<<<<< HEAD
     e_type = input('\nWhich event type? (NuE/NuMu/NuTau/NuEBar/NuMuBar/NuTauBar): ')
-=======
-    e_type = input('\nWhich event type? NuE/NuMu/NuTau/NuEBar/NuMuBar/NuTauBar: ')
->>>>>>> a899f0f3
     if e_type.lower() in ['nue','numu','nutau','nuebar','numubar','nutaubar']:
         state_key = e_type.lower()+'/'
         interaction_q()
@@ -173,57 +114,42 @@
 
 def interaction_q():
     global state_key
-<<<<<<< HEAD
     if state_key == 'nuebar/':
         i_type = input('Which interaction type (CC/NC/GR): ')
     else:
         i_type = input('Which interaction type (CC/NC): ')
 
-=======
-    i_type = input('Which interaction type CC/NC/GR: ')
->>>>>>> a899f0f3
     if i_type.lower() in ['cc','nc']:
         state_key += i_type.lower()
         cpath['final state 1'] = dd.final_state[state_key][0]
         cpath['final state 2'] = dd.final_state[state_key][1]
     elif i_type.lower() == 'gr' and state_key == 'nuebar/':
         gr_q()
-<<<<<<< HEAD
     elif i_type == '':
         key_list = list(dd.final_state.keys())
         val_list = list(dd.final_state.values())
         type_index = val_list.index([cpath['final state 1'], cpath['final state 2']])
         print(f'Loaded default value \'{key_list[type_index]}\'')
-=======
->>>>>>> a899f0f3
-    else:
-        print('invalid input')
-        interaction_q()
+    else:
+        print('invalid input')
+        gr_q()
 
 def gr_q():
     global state_key
-<<<<<<< HEAD
     gr_final = input('Final type? (Hadron/E/Mu/Tau): ')
-=======
-    gr_final = input('Final type? hadron/e/mu/tau: ')
->>>>>>> a899f0f3
     if gr_final.lower() in ['hardon','e','mu','tau']:
         state_key += gr_final.lower()
         cpath['final state 1'] = dd.final_state[state_key][0]
         cpath['final state 2'] = dd.final_state[state_key][1]
-<<<<<<< HEAD
     elif gr_final == '':
         state_key += 'hadron'
         cpath['final state 1'] = dd.final_state[state_key][0]
         cpath['final state 2'] = dd.final_state[state_key][1]
         print('Loaded default value \'Hadron\'')
-=======
->>>>>>> a899f0f3
     else:
         print('invalid input')
         gr_q()
 
-<<<<<<< HEAD
 def ranged_q():
     global state_key
     inj_type = input('\nUse ranged injection? (yes/no): ')
@@ -240,8 +166,6 @@
     if not cpath['is ranged'] and state_key == 'numu/cc':
         warn('Ranged injection is reccomended for NuMu/CC')
 
-=======
->>>>>>> a899f0f3
 def misc_q():
     set_misc('\nNumber of events: ', cpath['nevents'])
     set_misc('Min energy [GeV]: ', cpath['minimal energy'])
@@ -274,13 +198,7 @@
     event_q()
     ranged_q()
     misc_q()
-<<<<<<< HEAD
     print('\nconfig set!')
     print('-------------------------------------------')
-=======
-    print('\ngenerating config file')
-    #dd.out_doc(config)
-    print('\nconfig set!\n')
->>>>>>> a899f0f3
 
 run()