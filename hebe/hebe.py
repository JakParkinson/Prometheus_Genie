# -*- coding: utf-8 -*-
# hebe.py
# Authors: Christian Haack, Jeffrey Lazar, Stephan Meighen-Berger,
# Interface class to the package

# imports
import numpy as np
import h5py
import awkward as ak
import pyarrow.parquet as pq
import pyarrow 
from .utils.f2k_utils import get_endcap,get_injRadius,get_cylinder,padding
from .config import config
from .detector import detector_from_f2k
#from .detector_handler import DH
from .photonpropagator import PP
from .lepton_prop import LP
from .lepton_injector import LepInj
from .ppc_plotting import plot_event
from .particle import Particle

from tqdm import tqdm
from time import time
from warnings import warn
import os
import json
os.environ["XLA_PYTHON_CLIENT_MEM_FRACTION"] = "0.5"

from jax import random  # noqa: E402


class HEBE(object):
    """
    class: HEBE
    Interace between LI and Olympus
    Parameters
    ----------
    config : dic
        Configuration dictionary for the simulation
    Returns
    -------
    None
    """
    def __init__(self, userconfig=None):
        """
        function: __init__
        Initializes the class HEBE.
        Here all run parameters are set.
        Parameters
        ----------
        config : dic
            Configuration dictionary for the simulation
        Returns
        -------
        None
        """
        # Inputs
        start = time()
        if userconfig is not None:
            if isinstance(userconfig, dict):
                config.from_dict(userconfig)
            else:
                config.from_yaml(userconfig)
        # Dumping config file
        # Has to happend before the random state is thrown in
        config["runtime"] = None
        print('-------------------------------------------')
        print('Dumping config file')
        with open(config['general']['config location'], 'w') as f:
            json.dump(config, f, indent=2)
        print('Finished dump')
        # Create RandomState
        if config["general"]["random state seed"] is None:
            rstate = np.random.RandomState()
            rstate_jax = random.PRNGKey(1)
        else:
            rstate = np.random.RandomState(
                config["general"]["random state seed"]
            )
            rstate_jax = random.PRNGKey(
                config["general"]["random state seed"]
            )
        config["runtime"] = {
            "random state": rstate,
            "random state jax": rstate_jax,
        }
        print('-------------------------------------------')
        # Setting up the detector
        print('-------------------------------------------')
        print('Setting up the detector')
        #self._dh = DH()
        self._det = detector_from_f2k(config["detector"]["file name"])
<<<<<<< HEAD
        #endcap = get_endcap(self._det.module_coords)
        #injradius = get_injRadius(self._det.module_coords)
        #cylRadius = get_cylinder(self._det.module_coords)[0] + fk.padding
        #cylHeight = get_cylinder(self._det.module_coords)[1] + fk.padding
        #if not config["lepton injector"]["force injection params"]:
        #    warn('Overwriting injection parameters with calculated values')
        #    config["lepton injector"]["simulation"]["endcap length"] = endcap
        #    config["lepton injector"]["simulation"]["injection radius"] = inj_radius
        #    config["lepton injector"]["simulation"]["cylinder radius"] = cylRadius
        #    config["lepton injector"]["simulation"]["cylinder height"] = cylHeight
        #if not config["lepton propagator"]["force propagation params"]:
        #    warn('Overwriting propagation parameters with calculated values')
        #    config["lepton propogator"]["propogation padding"] = inj_radius
=======
        endcap = get_endcap(self._det.module_coords)
        injradius = get_injRadius(self._det.module_coords)
        cylRadius = get_cylinder(self._det.module_coords)[0] + padding
        cylHeight = get_cylinder(self._det.module_coords)[1] + padding
        if not config["lepton injector"]["force injection params"]:
            warn('Overwriting injection parameters with calculated values')
            config["lepton injector"]["simulation"]["endcap length"] = endcap
            config["lepton injector"]["simulation"]["injection radius"] = inj_radius
            config["lepton injector"]["simulation"]["cylinder radius"] = cylRadius
            config["lepton injector"]["simulation"]["cylinder height"] = cylHeight
        if not config["lepton propagator"]["force propagation params"]:
            warn('Overwriting propagation parameters with calculated values')
            config["lepton propogator"]["propogation padding"] = inj_radius
>>>>>>> c9e0c1d8
        print('Finished the detector')
        # Setting up the lepton propagator
        print('-------------------------------------------')
        print('Setting up leptopn propagation')
        self._lp = LP()
        print('Finished the lepton propagator')
        # Photon propagation
        print('-------------------------------------------')
        # Setting up the photon propagation
        print('-------------------------------------------')
        print('Setting up photon propagation')
        self._pp = PP(self._lp, self._det)
        print('Finished the photon propagator')
        # Photon propagation
        print('-------------------------------------------')
        end = time()
        print(
            'Setup and preliminary ' +
            'simulations took %f seconds' % (end - start))
        print('-------------------------------------------')

    @property
    def results(self):
        """ Returns the results from the simulation
        """
        return self._results

    @property
    def results_record(self):
        """ Returns the record results from the simulation
        """
        return self._results_record

    def injection(self):
        """ Injects leptons according to the config file
        """
        # Loading LI data
        print('-------------------------------------------')
        start = time()
        if not config["lepton injector"]["use existing injection"]:
            print('Setting up and running LI')
            if config['lepton injector']['inject']:
                print('Injecting')
                self._LI = LepInj()
            else:
                print('Not injection')
            print('Finished LI, loading data')
        self._LI_raw = h5py.File(
            config['lepton injector']['simulation']['output name']
        )
        self._final_states = {}
        for elem in config['run']['data sets']:
            if elem[0]:
                self._final_states[elem[1]] = (
                    self._LI_raw[config['run']['group name']][elem[1]]
                )
        print('Finished loading')
        # Creating data set
        print('Creating the data set for further propagation')
        if config['run']['subset']['switch']:
            print('Creating subset')
            for key in self._final_states.keys():
                self._final_states[key] = self._final_states[key][
                    0:config['run']['subset']['counts']
                ]
        else:
            print('Using the full data set')
        print('Finished the data set')
        end = time()
        print(
            'Injection ' +
            'simulations took %f seconds' % (end - start))
        print('-------------------------------------------')
        print('-------------------------------------------')

    def propagate(self):
        """ Runs the light yield calculations
        """
        print('-------------------------------------------')
        # Simulation loop
        print('-------------------------------------------')
        print('Starting particle loop')
        start = time()
        self._results = {}
        self._results_record = {}
        for key in self._final_states.keys():
            print('-------------------------------')
            print('Starting set')
            self._results[key] = []
            self._results_record[key] = []
            for event in tqdm(self._final_states[key]):
                # Making sure the event id is okay:
                if event[1] in config['particles']['explicit']:
                    event_id = event[1]
                else:
                    event_id = config['particles']['replacement']
                pos = np.array(event[2])
                # Introducing an injection offset caused by the different
                # coordinate systems between LI and the t2k file.
                # TODO calculate the detector offset automatically
                pos = pos
                #pos = pos + np.array(config['detector']['injection offset'])
                direction = [
                    np.cos(event[3][1])*np.sin(event[3][0]),
                    np.sin(event[3][1])*np.sin(event[3][0]),
                    np.cos(event[3][0])
                ]

                primary_particle = Particle(event_id, event[4], pos, direction)
                #injection_event = {
                #    "time": 0.,
                #    "theta": event[3][0],
                #    "phi": event[3][1],
                #    # TODO: This needs to be removed once the coordinate
                #    # systems match!
                #    "pos": pos,
                #    "energy": event[4],
                #    "particle_id": event_id,
                #    'length': config['lepton propagator']['track length'],
                #    'event id': event_id
                #}
                res_event, res_record = self._pp._sim(primary_particle)
                self._results[key].append(res_event)
                self._results_record[key].append(res_record)
            print('-------------------------------')
        print('Finished particle loop')
        print('-------------------------------------------')
        end = time()
        print(
            'The simulation ' +
            'took %f seconds' % (end - start))
        print('-------------------------------------------')
        print('-------------------------------------------')
        print('Results are stored in self.results')
        print('-------------------------------------------')

    def sim(self):
        """ Utility function to run all steps of the simulation
        """
        self.injection()
        self.propagate()
        print('Dumping results')
        if config['photon propagator']['name'] == 'olympus':
            for key in self._results.keys():
                try:
                    ak.to_parquet(
                        self._results[key],
                        config['photon propagator']['storage location'] + key + '.parquet'
                    )
                except ValueError:
                    print('No hits generated, skipping dump!')
            if config['general']['meta data file']:
                print('Storing metadata file')
                self.construct_meta_data_set(
                    config['lepton injector']['simulation']['output name'],
                    [
                        config['photon propagator']['storage location'] + key + '.parquet'
                        for key in self._results.keys()
                    ]
                )
                print('Finished meta data file')
        else:
            if config['general']['meta data file']:
                print('Storing meta data')
                self.construct_meta_data_set_ppc(
                    config['lepton injector']['simulation']['output name']
                )
        config["runtime"] = None
        print('Finished dump')
        if config["general"]["clean up"]:
            print('-------------------------------------------')
            print('-------------------------------------------')
            self._clean_up()
            print("Finished cleaning")

        print('Have a good day!')
        print('-------------------------------------------')
        print('-------------------------------------------')

    def construct_meta_data_set_ppc(self, LI_file: str):
        """ Constructs a parquet file with metadata from the generated files.
        Unlike the olympus version this uses the internal results.

        Parameters
        ----------
        LI_file: str
            Location of the LI file

        Notes
        -----
        It contains the fields: 
            ['event_id',
            'initial_type',
            'initial_position',
            'initial_direction',
            'initial_energy',
            'photons']
        Load the file using the awkward method from_parquet
        You can access them via the fields method from awkward arrays.
        'photons' then contains 4 subsets: dom_ids_1, dom_ids_2, t_1, t_2.
        The first two are the hit doms for the event, while the second two
        record the time.
        """
        LI_file = h5py.File(LI_file, "r")
        # TODO Make this prettier
        if config['run']['subset']['switch']:
            n = config['run']['subset']['switch']
            # TODO: Currently the names are hardcoded. This should be changed
            initial_types_1 = np.array([i[1] for i in LI_file[config['run']['group name']]['final_1'][:n]])
            initial_types_2 = np.array([i[1] for i in LI_file[config['run']['group name']]['final_2'][:n]])
            initial_pos_1 = np.array([i[2] for i in LI_file[config['run']['group name']]['final_1'][:n]])
            initial_pos_2 = np.array([i[2] for i in LI_file[config['run']['group name']]['final_2'][:n]])
            initial_dir_1 = np.array([i[3] for i in LI_file[config['run']['group name']]['final_1'][:n]])
            initial_dir_2 = np.array([i[3] for i in LI_file[config['run']['group name']]['final_2'][:n]])
            initial_energy_1 = np.array([i[4] for i in LI_file[config['run']['group name']]['final_1'][:n]])
            initial_energy_2 = np.array([i[4] for i in LI_file[config['run']['group name']]['final_2'][:n]])
        else:
            # TODO: Currently the names are hardcoded. This should be changed
            initial_types_1 = np.array([i[1] for i in LI_file[config['run']['group name']]['final_1'][:]])
            initial_types_2 = np.array([i[1] for i in LI_file[config['run']['group name']]['final_2'][:]])
            initial_pos_1 = np.array([i[2] for i in LI_file[config['run']['group name']]['final_1'][:]])
            initial_pos_2 = np.array([i[2] for i in LI_file[config['run']['group name']]['final_2'][:]])
            initial_dir_1 = np.array([i[3] for i in LI_file[config['run']['group name']]['final_1'][:]])
            initial_dir_2 = np.array([i[3] for i in LI_file[config['run']['group name']]['final_2'][:]])
            initial_energy_1 = np.array([i[4] for i in LI_file[config['run']['group name']]['final_1'][:]])
            initial_energy_2 = np.array([i[4] for i in LI_file[config['run']['group name']]['final_2'][:]])
        events_idx = np.array(range(len(initial_types_1)))
        # TODO: Optimize this. Currently this is extremely inefficient.
        # first set
        all_ids_dic = {}
        all_times_dic = {}
        all_wavelength_dic = {}
        all_dom_hit_points_dic = {}
        all_photon_dir_dic = {}
        for key in self._results.keys():
            all_ids = []
            all_times = []
            all_wavelength = []
            all_dom_hit_points = []
            all_photon_dir = []
            for event in self._results[key]:
                dom_ids = []
                times = []
                wavelengths = []
                dom_hit_point = []  # Zenith azimuth in radians
                photon_dir = []  # Zenith azimuth in radians
                if len(event) > 0:
                    for hit in event:
                        dom_ids.append([hit[0],hit[1]])
                        times.append(hit[2])
                        wavelengths.append(hit[3])
                        dom_hit_point.append([hit[4], hit[5]])
                        photon_dir.append([[hit[6], hit[7]]])
                # No hits
                else:
                    #dom_ids.append(pyarrow.Array.from_pandas([]))
                    #times.append(pyarrow.Array.from_pandas([]))
                    #wavelengths.append(pyarrow.Array.from_pandas([]))
                    #dom_hit_point.append(pyarrow.Array.from_pandas([]))
                    #photon_dir.append(pyarrow.Array.from_pandas([]))
                    # TODO fix this and ask for foregiveness
                    dom_ids.append(ak.Array([-1, -1]))
                    times.append(-1)
                    #wavelengths.append(-1)
                    #dom_hit_point.append(ak.Array([-1, -1]))
                    #photon_dir.append(ak.Array([-1, -1]))
                dom_ids = ak.Array(dom_ids)
                times = ak.Array(times)
                #wavelengths = ak.Array(wavelengths)
                #dom_hit_point = ak.Array(dom_hit_point)
                #photon_dir = ak.Array(photon_dir)
                all_ids.append(dom_ids)
                all_times.append(times)
                all_wavelength.append(wavelengths)
                all_dom_hit_points.append(dom_hit_point)
                all_photon_dir.append(photon_dir)
            all_ids_dic[key] = all_ids
            all_times_dic[key] = all_times
            all_wavelength_dic[key] = all_wavelength
            all_dom_hit_points_dic[key] = all_dom_hit_points
            all_photon_dir_dic[key] = all_photon_dir
        # Combining
        comb_type = np.stack((initial_types_1, initial_types_2), axis = 1)
        comb_pos = np.stack((initial_pos_1, initial_pos_2), axis = 1)
        comb_dir = np.stack((initial_dir_1, initial_dir_2), axis = 1)
        comb_energy = np.stack((initial_energy_1, initial_energy_2), axis = 1)
        # TODO: Remove hard coding
        meta_a = ak.Array({
            'event_id': events_idx,
            'mc_truth': {
                'type': comb_type,
                'position': comb_pos,
                'direction': comb_dir,
                'energy': comb_energy,
            },
            'photons_1': {
                'sensor_id': all_ids_dic['final_1'],
                't': all_times_dic['final_1'],
                #'wave': all_wavelength_dic['final_1'],
                #'sensor_hit_point': all_dom_hit_points_dic['final_1'],
                #'photon_dir': all_photon_dir_dic['final_1'],
            },
            'photons_2': {
                'sensor_id': all_ids_dic['final_2'],
                't': all_times_dic['final_2'],
                #'wave': all_wavelength_dic['final_2'],
                #'sensor_hit_point': all_dom_hit_points_dic['final_2'],
                #'photon_dir': all_photon_dir_dic['final_2']
            }
        })
        ak.to_parquet(
            meta_a,
            config['photon propagator']['storage location'] +
            config['general']['meta name'] + '.parquet'
        )
        print("Adding metadata")
        # Adding meta data
        table = pq.read_table(
            config['photon propagator']['storage location'] +
            config['general']['meta name'] + '.parquet')
        config['runtime'] = None
        custom_meta_data = json.dumps(config)
        custom_meta_data_key = 'config_prometheus'
        combined_meta = {
            custom_meta_data_key.encode() : custom_meta_data.encode()
        }
        table = table.replace_schema_metadata(combined_meta)
        pq.write_table(
            table,
            config['photon propagator']['storage location'] +
            config['general']['meta name'] + '.parquet'
        )
        print("Finished new data file")

    def construct_meta_data_set(self, LI_file: str, PP_files: str):
        """ Constructs a parquet file with metadata from the generated files.

        Parameters
        ----------
        LI_file: str
            Location of the LI file
        PP_files: list
            List containing the PP output locations

        Notes
        -----
        It contains the fields: 
            ['event_id',
            'initial_type',
            'initial_position',
            'initial_direction',
            'initial_energy',
            'photons']
        Load the file using the awkward method from_parquet
        You can access them via the fields method from awkward arrays.
        'photons' then contains 4 subsets: dom_ids_1, dom_ids_2, t_1, t_2.
        The first two are the hit doms for the event, while the second two
        record the time.
        """
        LI_file = h5py.File(LI_file)
        results1 = ak.from_parquet(
            PP_files[0]
        )
        results2 = ak.from_parquet(
            PP_files[1]
        )
        # TODO: Currently the names are hardcoded. This should be changed
        initial_types_1 = np.array([i[1] for i in LI_file[config['run']['group name']]['final_1'][:]])
        initial_types_2 = np.array([i[1] for i in LI_file[config['run']['group name']]['final_2'][:]])
        initial_pos_1 = np.array([i[2] for i in LI_file[config['run']['group name']]['final_1'][:]])
        initial_pos_2 = np.array([i[2] for i in LI_file[config['run']['group name']]['final_2'][:]])
        initial_dir_1 = np.array([i[3] for i in LI_file[config['run']['group name']]['final_1'][:]])
        initial_dir_2 = np.array([i[3] for i in LI_file[config['run']['group name']]['final_2'][:]])
        initial_energy_1 = np.array([i[4] for i in LI_file[config['run']['group name']]['final_1'][:]])
        initial_energy_2 = np.array([i[4] for i in LI_file[config['run']['group name']]['final_2'][:]])
        events_idx = np.array(range(len(initial_types_1)))
        # TODO: Optimize this. Currently this is extremely inefficient.
        # first set
        all_ids_1 = []
        for event in results1:
            dom_ids_1 = []
            for id_dom, dom in enumerate(event):
                if len(dom) > 0:
                    dom_ids_1.append([id_dom] * len(dom))
            dom_ids_1 = ak.flatten(ak.Array(dom_ids_1), axis=None)
            all_ids_1.append(dom_ids_1)
        all_ids_1 = ak.Array(all_ids_1)
        all_hits_1 =  []
        for event in results1:
            all_hits_1.append(ak.flatten(event, axis=None))
        all_hits_1 = ak.Array(all_hits_1)
        # Second set
        all_ids_2 = []
        for event in results2:
            dom_ids_2 = []
            for id_dom, dom in enumerate(event):
                if len(dom) > 0:
                    dom_ids_2.append([id_dom] * len(dom))
            dom_ids_2 = ak.flatten(ak.Array(dom_ids_2), axis=None)
            all_ids_2.append(dom_ids_2)
        all_ids_2 = ak.Array(all_ids_2)
        all_hits_2 =  []
        for event in results1:
            all_hits_2.append(ak.flatten(event, axis=None))
        all_hits_2 = ak.Array(all_hits_2)
        # Combining
        comb_type = np.stack((initial_types_1, initial_types_2), axis = 1)
        comb_pos = np.stack((initial_pos_1, initial_pos_2), axis = 1)
        comb_dir = np.stack((initial_dir_1, initial_dir_2), axis = 1)
        comb_energy = np.stack((initial_energy_1, initial_energy_2), axis = 1)

        meta_a = ak.Array({
            'event_id': events_idx,
            'mc_truth': {
                'type': comb_type,
                'position': comb_pos,
                'direction': comb_dir,
                'energy': comb_energy,
            },
            'photons_1': {
                'sensor_id': all_ids_1,
                't': all_hits_1,
            },
            'photons_2': {
                'sensor_id': all_ids_2,
                't': all_hits_2,
            }
        })
        ak.to_parquet(
            meta_a,
            config['photon propagator']['storage location'] +
            config['general']['meta name'] + '.parquet'
        )
        print("Adding metadata")
        # Adding meta data
        table = pq.read_table(
            config['photon propagator']['storage location'] +
            config['general']['meta name'] + '.parquet')
        config['runtime'] = None
        custom_meta_data = json.dumps(config)
        custom_meta_data_key = 'config_prometheus'
        combined_meta = {
            custom_meta_data_key.encode() : custom_meta_data.encode()
        }
        table = table.replace_schema_metadata(combined_meta)
        pq.write_table(
            table,
            config['photon propagator']['storage location'] +
            config['general']['meta name'] + '.parquet'
        )
        print("Finished new data file")

    def ppc_event_plotting(self, event, **kwargs):
        plot_event(event, self._det, **kwargs)


    def event_plotting(
            self, det, event, record=None,
            plot_tfirst=False, plot_hull=False):
        """ utilizes olympus plotting to generate a plot

        Parameters
        ----------
        det : Detector
            A detector object
        event : awkward.array
            The resulting events from the simulation
        record : awkward.array
            Record of the results from the simulation
        """
        self._pp._plotting(
            det, event, record=record,
            plot_tfirst=plot_tfirst, plot_hull=plot_hull)

    def __del__(self):
        """ What to do when the hebe instance is deleted
        """
        print("I am melting.... AHHHHHH!!!!")

    def _clean_up(self):
        """ Remove temporary and intermediate files.
        """
        print("Removing intermediate data files.")
        os.remove(config['lepton injector']['simulation']['output name'])
        os.remove('./config.lic')
        for key in self._results.keys():
            try:
                os.remove(
                    config['photon propagator']['storage location'] + key + '.parquet'
                )
            except FileNotFoundError:
                continue

<|MERGE_RESOLUTION|>--- conflicted
+++ resolved
@@ -1,614 +1,598 @@
-# -*- coding: utf-8 -*-
-# hebe.py
-# Authors: Christian Haack, Jeffrey Lazar, Stephan Meighen-Berger,
-# Interface class to the package
-
-# imports
-import numpy as np
-import h5py
-import awkward as ak
-import pyarrow.parquet as pq
-import pyarrow 
-from .utils.f2k_utils import get_endcap,get_injRadius,get_cylinder,padding
-from .config import config
-from .detector import detector_from_f2k
-#from .detector_handler import DH
-from .photonpropagator import PP
-from .lepton_prop import LP
-from .lepton_injector import LepInj
-from .ppc_plotting import plot_event
-from .particle import Particle
-
-from tqdm import tqdm
-from time import time
-from warnings import warn
-import os
-import json
-os.environ["XLA_PYTHON_CLIENT_MEM_FRACTION"] = "0.5"
-
-from jax import random  # noqa: E402
-
-
-class HEBE(object):
-    """
-    class: HEBE
-    Interace between LI and Olympus
-    Parameters
-    ----------
-    config : dic
-        Configuration dictionary for the simulation
-    Returns
-    -------
-    None
-    """
-    def __init__(self, userconfig=None):
-        """
-        function: __init__
-        Initializes the class HEBE.
-        Here all run parameters are set.
-        Parameters
-        ----------
-        config : dic
-            Configuration dictionary for the simulation
-        Returns
-        -------
-        None
-        """
-        # Inputs
-        start = time()
-        if userconfig is not None:
-            if isinstance(userconfig, dict):
-                config.from_dict(userconfig)
-            else:
-                config.from_yaml(userconfig)
-        # Dumping config file
-        # Has to happend before the random state is thrown in
-        config["runtime"] = None
-        print('-------------------------------------------')
-        print('Dumping config file')
-        with open(config['general']['config location'], 'w') as f:
-            json.dump(config, f, indent=2)
-        print('Finished dump')
-        # Create RandomState
-        if config["general"]["random state seed"] is None:
-            rstate = np.random.RandomState()
-            rstate_jax = random.PRNGKey(1)
-        else:
-            rstate = np.random.RandomState(
-                config["general"]["random state seed"]
-            )
-            rstate_jax = random.PRNGKey(
-                config["general"]["random state seed"]
-            )
-        config["runtime"] = {
-            "random state": rstate,
-            "random state jax": rstate_jax,
-        }
-        print('-------------------------------------------')
-        # Setting up the detector
-        print('-------------------------------------------')
-        print('Setting up the detector')
-        #self._dh = DH()
-        self._det = detector_from_f2k(config["detector"]["file name"])
-<<<<<<< HEAD
-        #endcap = get_endcap(self._det.module_coords)
-        #injradius = get_injRadius(self._det.module_coords)
-        #cylRadius = get_cylinder(self._det.module_coords)[0] + fk.padding
-        #cylHeight = get_cylinder(self._det.module_coords)[1] + fk.padding
-        #if not config["lepton injector"]["force injection params"]:
-        #    warn('Overwriting injection parameters with calculated values')
-        #    config["lepton injector"]["simulation"]["endcap length"] = endcap
-        #    config["lepton injector"]["simulation"]["injection radius"] = inj_radius
-        #    config["lepton injector"]["simulation"]["cylinder radius"] = cylRadius
-        #    config["lepton injector"]["simulation"]["cylinder height"] = cylHeight
-        #if not config["lepton propagator"]["force propagation params"]:
-        #    warn('Overwriting propagation parameters with calculated values')
-        #    config["lepton propogator"]["propogation padding"] = inj_radius
-=======
-        endcap = get_endcap(self._det.module_coords)
-        injradius = get_injRadius(self._det.module_coords)
-        cylRadius = get_cylinder(self._det.module_coords)[0] + padding
-        cylHeight = get_cylinder(self._det.module_coords)[1] + padding
-        if not config["lepton injector"]["force injection params"]:
-            warn('Overwriting injection parameters with calculated values')
-            config["lepton injector"]["simulation"]["endcap length"] = endcap
-            config["lepton injector"]["simulation"]["injection radius"] = inj_radius
-            config["lepton injector"]["simulation"]["cylinder radius"] = cylRadius
-            config["lepton injector"]["simulation"]["cylinder height"] = cylHeight
-        if not config["lepton propagator"]["force propagation params"]:
-            warn('Overwriting propagation parameters with calculated values')
-            config["lepton propogator"]["propogation padding"] = inj_radius
->>>>>>> c9e0c1d8
-        print('Finished the detector')
-        # Setting up the lepton propagator
-        print('-------------------------------------------')
-        print('Setting up leptopn propagation')
-        self._lp = LP()
-        print('Finished the lepton propagator')
-        # Photon propagation
-        print('-------------------------------------------')
-        # Setting up the photon propagation
-        print('-------------------------------------------')
-        print('Setting up photon propagation')
-        self._pp = PP(self._lp, self._det)
-        print('Finished the photon propagator')
-        # Photon propagation
-        print('-------------------------------------------')
-        end = time()
-        print(
-            'Setup and preliminary ' +
-            'simulations took %f seconds' % (end - start))
-        print('-------------------------------------------')
-
-    @property
-    def results(self):
-        """ Returns the results from the simulation
-        """
-        return self._results
-
-    @property
-    def results_record(self):
-        """ Returns the record results from the simulation
-        """
-        return self._results_record
-
-    def injection(self):
-        """ Injects leptons according to the config file
-        """
-        # Loading LI data
-        print('-------------------------------------------')
-        start = time()
-        if not config["lepton injector"]["use existing injection"]:
-            print('Setting up and running LI')
-            if config['lepton injector']['inject']:
-                print('Injecting')
-                self._LI = LepInj()
-            else:
-                print('Not injection')
-            print('Finished LI, loading data')
-        self._LI_raw = h5py.File(
-            config['lepton injector']['simulation']['output name']
-        )
-        self._final_states = {}
-        for elem in config['run']['data sets']:
-            if elem[0]:
-                self._final_states[elem[1]] = (
-                    self._LI_raw[config['run']['group name']][elem[1]]
-                )
-        print('Finished loading')
-        # Creating data set
-        print('Creating the data set for further propagation')
-        if config['run']['subset']['switch']:
-            print('Creating subset')
-            for key in self._final_states.keys():
-                self._final_states[key] = self._final_states[key][
-                    0:config['run']['subset']['counts']
-                ]
-        else:
-            print('Using the full data set')
-        print('Finished the data set')
-        end = time()
-        print(
-            'Injection ' +
-            'simulations took %f seconds' % (end - start))
-        print('-------------------------------------------')
-        print('-------------------------------------------')
-
-    def propagate(self):
-        """ Runs the light yield calculations
-        """
-        print('-------------------------------------------')
-        # Simulation loop
-        print('-------------------------------------------')
-        print('Starting particle loop')
-        start = time()
-        self._results = {}
-        self._results_record = {}
-        for key in self._final_states.keys():
-            print('-------------------------------')
-            print('Starting set')
-            self._results[key] = []
-            self._results_record[key] = []
-            for event in tqdm(self._final_states[key]):
-                # Making sure the event id is okay:
-                if event[1] in config['particles']['explicit']:
-                    event_id = event[1]
-                else:
-                    event_id = config['particles']['replacement']
-                pos = np.array(event[2])
-                # Introducing an injection offset caused by the different
-                # coordinate systems between LI and the t2k file.
-                # TODO calculate the detector offset automatically
-                pos = pos
-                #pos = pos + np.array(config['detector']['injection offset'])
-                direction = [
-                    np.cos(event[3][1])*np.sin(event[3][0]),
-                    np.sin(event[3][1])*np.sin(event[3][0]),
-                    np.cos(event[3][0])
-                ]
-
-                primary_particle = Particle(event_id, event[4], pos, direction)
-                #injection_event = {
-                #    "time": 0.,
-                #    "theta": event[3][0],
-                #    "phi": event[3][1],
-                #    # TODO: This needs to be removed once the coordinate
-                #    # systems match!
-                #    "pos": pos,
-                #    "energy": event[4],
-                #    "particle_id": event_id,
-                #    'length': config['lepton propagator']['track length'],
-                #    'event id': event_id
-                #}
-                res_event, res_record = self._pp._sim(primary_particle)
-                self._results[key].append(res_event)
-                self._results_record[key].append(res_record)
-            print('-------------------------------')
-        print('Finished particle loop')
-        print('-------------------------------------------')
-        end = time()
-        print(
-            'The simulation ' +
-            'took %f seconds' % (end - start))
-        print('-------------------------------------------')
-        print('-------------------------------------------')
-        print('Results are stored in self.results')
-        print('-------------------------------------------')
-
-    def sim(self):
-        """ Utility function to run all steps of the simulation
-        """
-        self.injection()
-        self.propagate()
-        print('Dumping results')
-        if config['photon propagator']['name'] == 'olympus':
-            for key in self._results.keys():
-                try:
-                    ak.to_parquet(
-                        self._results[key],
-                        config['photon propagator']['storage location'] + key + '.parquet'
-                    )
-                except ValueError:
-                    print('No hits generated, skipping dump!')
-            if config['general']['meta data file']:
-                print('Storing metadata file')
-                self.construct_meta_data_set(
-                    config['lepton injector']['simulation']['output name'],
-                    [
-                        config['photon propagator']['storage location'] + key + '.parquet'
-                        for key in self._results.keys()
-                    ]
-                )
-                print('Finished meta data file')
-        else:
-            if config['general']['meta data file']:
-                print('Storing meta data')
-                self.construct_meta_data_set_ppc(
-                    config['lepton injector']['simulation']['output name']
-                )
-        config["runtime"] = None
-        print('Finished dump')
-        if config["general"]["clean up"]:
-            print('-------------------------------------------')
-            print('-------------------------------------------')
-            self._clean_up()
-            print("Finished cleaning")
-
-        print('Have a good day!')
-        print('-------------------------------------------')
-        print('-------------------------------------------')
-
-    def construct_meta_data_set_ppc(self, LI_file: str):
-        """ Constructs a parquet file with metadata from the generated files.
-        Unlike the olympus version this uses the internal results.
-
-        Parameters
-        ----------
-        LI_file: str
-            Location of the LI file
-
-        Notes
-        -----
-        It contains the fields: 
-            ['event_id',
-            'initial_type',
-            'initial_position',
-            'initial_direction',
-            'initial_energy',
-            'photons']
-        Load the file using the awkward method from_parquet
-        You can access them via the fields method from awkward arrays.
-        'photons' then contains 4 subsets: dom_ids_1, dom_ids_2, t_1, t_2.
-        The first two are the hit doms for the event, while the second two
-        record the time.
-        """
-        LI_file = h5py.File(LI_file, "r")
-        # TODO Make this prettier
-        if config['run']['subset']['switch']:
-            n = config['run']['subset']['switch']
-            # TODO: Currently the names are hardcoded. This should be changed
-            initial_types_1 = np.array([i[1] for i in LI_file[config['run']['group name']]['final_1'][:n]])
-            initial_types_2 = np.array([i[1] for i in LI_file[config['run']['group name']]['final_2'][:n]])
-            initial_pos_1 = np.array([i[2] for i in LI_file[config['run']['group name']]['final_1'][:n]])
-            initial_pos_2 = np.array([i[2] for i in LI_file[config['run']['group name']]['final_2'][:n]])
-            initial_dir_1 = np.array([i[3] for i in LI_file[config['run']['group name']]['final_1'][:n]])
-            initial_dir_2 = np.array([i[3] for i in LI_file[config['run']['group name']]['final_2'][:n]])
-            initial_energy_1 = np.array([i[4] for i in LI_file[config['run']['group name']]['final_1'][:n]])
-            initial_energy_2 = np.array([i[4] for i in LI_file[config['run']['group name']]['final_2'][:n]])
-        else:
-            # TODO: Currently the names are hardcoded. This should be changed
-            initial_types_1 = np.array([i[1] for i in LI_file[config['run']['group name']]['final_1'][:]])
-            initial_types_2 = np.array([i[1] for i in LI_file[config['run']['group name']]['final_2'][:]])
-            initial_pos_1 = np.array([i[2] for i in LI_file[config['run']['group name']]['final_1'][:]])
-            initial_pos_2 = np.array([i[2] for i in LI_file[config['run']['group name']]['final_2'][:]])
-            initial_dir_1 = np.array([i[3] for i in LI_file[config['run']['group name']]['final_1'][:]])
-            initial_dir_2 = np.array([i[3] for i in LI_file[config['run']['group name']]['final_2'][:]])
-            initial_energy_1 = np.array([i[4] for i in LI_file[config['run']['group name']]['final_1'][:]])
-            initial_energy_2 = np.array([i[4] for i in LI_file[config['run']['group name']]['final_2'][:]])
-        events_idx = np.array(range(len(initial_types_1)))
-        # TODO: Optimize this. Currently this is extremely inefficient.
-        # first set
-        all_ids_dic = {}
-        all_times_dic = {}
-        all_wavelength_dic = {}
-        all_dom_hit_points_dic = {}
-        all_photon_dir_dic = {}
-        for key in self._results.keys():
-            all_ids = []
-            all_times = []
-            all_wavelength = []
-            all_dom_hit_points = []
-            all_photon_dir = []
-            for event in self._results[key]:
-                dom_ids = []
-                times = []
-                wavelengths = []
-                dom_hit_point = []  # Zenith azimuth in radians
-                photon_dir = []  # Zenith azimuth in radians
-                if len(event) > 0:
-                    for hit in event:
-                        dom_ids.append([hit[0],hit[1]])
-                        times.append(hit[2])
-                        wavelengths.append(hit[3])
-                        dom_hit_point.append([hit[4], hit[5]])
-                        photon_dir.append([[hit[6], hit[7]]])
-                # No hits
-                else:
-                    #dom_ids.append(pyarrow.Array.from_pandas([]))
-                    #times.append(pyarrow.Array.from_pandas([]))
-                    #wavelengths.append(pyarrow.Array.from_pandas([]))
-                    #dom_hit_point.append(pyarrow.Array.from_pandas([]))
-                    #photon_dir.append(pyarrow.Array.from_pandas([]))
-                    # TODO fix this and ask for foregiveness
-                    dom_ids.append(ak.Array([-1, -1]))
-                    times.append(-1)
-                    #wavelengths.append(-1)
-                    #dom_hit_point.append(ak.Array([-1, -1]))
-                    #photon_dir.append(ak.Array([-1, -1]))
-                dom_ids = ak.Array(dom_ids)
-                times = ak.Array(times)
-                #wavelengths = ak.Array(wavelengths)
-                #dom_hit_point = ak.Array(dom_hit_point)
-                #photon_dir = ak.Array(photon_dir)
-                all_ids.append(dom_ids)
-                all_times.append(times)
-                all_wavelength.append(wavelengths)
-                all_dom_hit_points.append(dom_hit_point)
-                all_photon_dir.append(photon_dir)
-            all_ids_dic[key] = all_ids
-            all_times_dic[key] = all_times
-            all_wavelength_dic[key] = all_wavelength
-            all_dom_hit_points_dic[key] = all_dom_hit_points
-            all_photon_dir_dic[key] = all_photon_dir
-        # Combining
-        comb_type = np.stack((initial_types_1, initial_types_2), axis = 1)
-        comb_pos = np.stack((initial_pos_1, initial_pos_2), axis = 1)
-        comb_dir = np.stack((initial_dir_1, initial_dir_2), axis = 1)
-        comb_energy = np.stack((initial_energy_1, initial_energy_2), axis = 1)
-        # TODO: Remove hard coding
-        meta_a = ak.Array({
-            'event_id': events_idx,
-            'mc_truth': {
-                'type': comb_type,
-                'position': comb_pos,
-                'direction': comb_dir,
-                'energy': comb_energy,
-            },
-            'photons_1': {
-                'sensor_id': all_ids_dic['final_1'],
-                't': all_times_dic['final_1'],
-                #'wave': all_wavelength_dic['final_1'],
-                #'sensor_hit_point': all_dom_hit_points_dic['final_1'],
-                #'photon_dir': all_photon_dir_dic['final_1'],
-            },
-            'photons_2': {
-                'sensor_id': all_ids_dic['final_2'],
-                't': all_times_dic['final_2'],
-                #'wave': all_wavelength_dic['final_2'],
-                #'sensor_hit_point': all_dom_hit_points_dic['final_2'],
-                #'photon_dir': all_photon_dir_dic['final_2']
-            }
-        })
-        ak.to_parquet(
-            meta_a,
-            config['photon propagator']['storage location'] +
-            config['general']['meta name'] + '.parquet'
-        )
-        print("Adding metadata")
-        # Adding meta data
-        table = pq.read_table(
-            config['photon propagator']['storage location'] +
-            config['general']['meta name'] + '.parquet')
-        config['runtime'] = None
-        custom_meta_data = json.dumps(config)
-        custom_meta_data_key = 'config_prometheus'
-        combined_meta = {
-            custom_meta_data_key.encode() : custom_meta_data.encode()
-        }
-        table = table.replace_schema_metadata(combined_meta)
-        pq.write_table(
-            table,
-            config['photon propagator']['storage location'] +
-            config['general']['meta name'] + '.parquet'
-        )
-        print("Finished new data file")
-
-    def construct_meta_data_set(self, LI_file: str, PP_files: str):
-        """ Constructs a parquet file with metadata from the generated files.
-
-        Parameters
-        ----------
-        LI_file: str
-            Location of the LI file
-        PP_files: list
-            List containing the PP output locations
-
-        Notes
-        -----
-        It contains the fields: 
-            ['event_id',
-            'initial_type',
-            'initial_position',
-            'initial_direction',
-            'initial_energy',
-            'photons']
-        Load the file using the awkward method from_parquet
-        You can access them via the fields method from awkward arrays.
-        'photons' then contains 4 subsets: dom_ids_1, dom_ids_2, t_1, t_2.
-        The first two are the hit doms for the event, while the second two
-        record the time.
-        """
-        LI_file = h5py.File(LI_file)
-        results1 = ak.from_parquet(
-            PP_files[0]
-        )
-        results2 = ak.from_parquet(
-            PP_files[1]
-        )
-        # TODO: Currently the names are hardcoded. This should be changed
-        initial_types_1 = np.array([i[1] for i in LI_file[config['run']['group name']]['final_1'][:]])
-        initial_types_2 = np.array([i[1] for i in LI_file[config['run']['group name']]['final_2'][:]])
-        initial_pos_1 = np.array([i[2] for i in LI_file[config['run']['group name']]['final_1'][:]])
-        initial_pos_2 = np.array([i[2] for i in LI_file[config['run']['group name']]['final_2'][:]])
-        initial_dir_1 = np.array([i[3] for i in LI_file[config['run']['group name']]['final_1'][:]])
-        initial_dir_2 = np.array([i[3] for i in LI_file[config['run']['group name']]['final_2'][:]])
-        initial_energy_1 = np.array([i[4] for i in LI_file[config['run']['group name']]['final_1'][:]])
-        initial_energy_2 = np.array([i[4] for i in LI_file[config['run']['group name']]['final_2'][:]])
-        events_idx = np.array(range(len(initial_types_1)))
-        # TODO: Optimize this. Currently this is extremely inefficient.
-        # first set
-        all_ids_1 = []
-        for event in results1:
-            dom_ids_1 = []
-            for id_dom, dom in enumerate(event):
-                if len(dom) > 0:
-                    dom_ids_1.append([id_dom] * len(dom))
-            dom_ids_1 = ak.flatten(ak.Array(dom_ids_1), axis=None)
-            all_ids_1.append(dom_ids_1)
-        all_ids_1 = ak.Array(all_ids_1)
-        all_hits_1 =  []
-        for event in results1:
-            all_hits_1.append(ak.flatten(event, axis=None))
-        all_hits_1 = ak.Array(all_hits_1)
-        # Second set
-        all_ids_2 = []
-        for event in results2:
-            dom_ids_2 = []
-            for id_dom, dom in enumerate(event):
-                if len(dom) > 0:
-                    dom_ids_2.append([id_dom] * len(dom))
-            dom_ids_2 = ak.flatten(ak.Array(dom_ids_2), axis=None)
-            all_ids_2.append(dom_ids_2)
-        all_ids_2 = ak.Array(all_ids_2)
-        all_hits_2 =  []
-        for event in results1:
-            all_hits_2.append(ak.flatten(event, axis=None))
-        all_hits_2 = ak.Array(all_hits_2)
-        # Combining
-        comb_type = np.stack((initial_types_1, initial_types_2), axis = 1)
-        comb_pos = np.stack((initial_pos_1, initial_pos_2), axis = 1)
-        comb_dir = np.stack((initial_dir_1, initial_dir_2), axis = 1)
-        comb_energy = np.stack((initial_energy_1, initial_energy_2), axis = 1)
-
-        meta_a = ak.Array({
-            'event_id': events_idx,
-            'mc_truth': {
-                'type': comb_type,
-                'position': comb_pos,
-                'direction': comb_dir,
-                'energy': comb_energy,
-            },
-            'photons_1': {
-                'sensor_id': all_ids_1,
-                't': all_hits_1,
-            },
-            'photons_2': {
-                'sensor_id': all_ids_2,
-                't': all_hits_2,
-            }
-        })
-        ak.to_parquet(
-            meta_a,
-            config['photon propagator']['storage location'] +
-            config['general']['meta name'] + '.parquet'
-        )
-        print("Adding metadata")
-        # Adding meta data
-        table = pq.read_table(
-            config['photon propagator']['storage location'] +
-            config['general']['meta name'] + '.parquet')
-        config['runtime'] = None
-        custom_meta_data = json.dumps(config)
-        custom_meta_data_key = 'config_prometheus'
-        combined_meta = {
-            custom_meta_data_key.encode() : custom_meta_data.encode()
-        }
-        table = table.replace_schema_metadata(combined_meta)
-        pq.write_table(
-            table,
-            config['photon propagator']['storage location'] +
-            config['general']['meta name'] + '.parquet'
-        )
-        print("Finished new data file")
-
-    def ppc_event_plotting(self, event, **kwargs):
-        plot_event(event, self._det, **kwargs)
-
-
-    def event_plotting(
-            self, det, event, record=None,
-            plot_tfirst=False, plot_hull=False):
-        """ utilizes olympus plotting to generate a plot
-
-        Parameters
-        ----------
-        det : Detector
-            A detector object
-        event : awkward.array
-            The resulting events from the simulation
-        record : awkward.array
-            Record of the results from the simulation
-        """
-        self._pp._plotting(
-            det, event, record=record,
-            plot_tfirst=plot_tfirst, plot_hull=plot_hull)
-
-    def __del__(self):
-        """ What to do when the hebe instance is deleted
-        """
-        print("I am melting.... AHHHHHH!!!!")
-
-    def _clean_up(self):
-        """ Remove temporary and intermediate files.
-        """
-        print("Removing intermediate data files.")
-        os.remove(config['lepton injector']['simulation']['output name'])
-        os.remove('./config.lic')
-        for key in self._results.keys():
-            try:
-                os.remove(
-                    config['photon propagator']['storage location'] + key + '.parquet'
-                )
-            except FileNotFoundError:
-                continue
-
+# -*- coding: utf-8 -*-
+# hebe.py
+# Authors: Christian Haack, Jeffrey Lazar, Stephan Meighen-Berger,
+# Interface class to the package
+
+# imports
+import numpy as np
+import h5py
+import awkward as ak
+import pyarrow.parquet as pq
+import pyarrow 
+from .utils.f2k_utils import get_endcap,get_injRadius,get_cylinder,padding
+from .config import config
+from .detector import detector_from_f2k
+#from .detector_handler import DH
+from .photonpropagator import PP
+from .lepton_prop import LP
+from .lepton_injector import LepInj
+from .ppc_plotting import plot_event
+from .particle import Particle
+
+from tqdm import tqdm
+from time import time
+from warnings import warn
+import os
+import json
+os.environ["XLA_PYTHON_CLIENT_MEM_FRACTION"] = "0.5"
+
+from jax import random  # noqa: E402
+
+
+class HEBE(object):
+    """
+    class: HEBE
+    Interace between LI and Olympus
+    Parameters
+    ----------
+    config : dic
+        Configuration dictionary for the simulation
+    Returns
+    -------
+    None
+    """
+    def __init__(self, userconfig=None):
+        """
+        function: __init__
+        Initializes the class HEBE.
+        Here all run parameters are set.
+        Parameters
+        ----------
+        config : dic
+            Configuration dictionary for the simulation
+        Returns
+        -------
+        None
+        """
+        # Inputs
+        start = time()
+        if userconfig is not None:
+            if isinstance(userconfig, dict):
+                config.from_dict(userconfig)
+            else:
+                config.from_yaml(userconfig)
+        # Dumping config file
+        # Has to happend before the random state is thrown in
+        config["runtime"] = None
+        print('-------------------------------------------')
+        print('Dumping config file')
+        with open(config['general']['config location'], 'w') as f:
+            json.dump(config, f, indent=2)
+        print('Finished dump')
+        # Create RandomState
+        if config["general"]["random state seed"] is None:
+            rstate = np.random.RandomState()
+            rstate_jax = random.PRNGKey(1)
+        else:
+            rstate = np.random.RandomState(
+                config["general"]["random state seed"]
+            )
+            rstate_jax = random.PRNGKey(
+                config["general"]["random state seed"]
+            )
+        config["runtime"] = {
+            "random state": rstate,
+            "random state jax": rstate_jax,
+        }
+        print('-------------------------------------------')
+        # Setting up the detector
+        print('-------------------------------------------')
+        print('Setting up the detector')
+        #self._dh = DH()
+        self._det = detector_from_f2k(config["detector"]["file name"])
+        endcap = get_endcap(self._det.module_coords)
+        injradius = get_injRadius(self._det.module_coords)
+        cylRadius = get_cylinder(self._det.module_coords)[0] + padding
+        cylHeight = get_cylinder(self._det.module_coords)[1] + padding
+        if not config["lepton injector"]["force injection params"]:
+            warn('Overwriting injection parameters with calculated values')
+            config["lepton injector"]["simulation"]["endcap length"] = endcap
+            config["lepton injector"]["simulation"]["injection radius"] = inj_radius
+            config["lepton injector"]["simulation"]["cylinder radius"] = cylRadius
+            config["lepton injector"]["simulation"]["cylinder height"] = cylHeight
+        if not config["lepton propagator"]["force propagation params"]:
+            warn('Overwriting propagation parameters with calculated values')
+            config["lepton propogator"]["propogation padding"] = inj_radius
+        print('Finished the detector')
+        # Setting up the lepton propagator
+        print('-------------------------------------------')
+        print('Setting up leptopn propagation')
+        self._lp = LP()
+        print('Finished the lepton propagator')
+        # Photon propagation
+        print('-------------------------------------------')
+        # Setting up the photon propagation
+        print('-------------------------------------------')
+        print('Setting up photon propagation')
+        self._pp = PP(self._lp, self._det)
+        print('Finished the photon propagator')
+        # Photon propagation
+        print('-------------------------------------------')
+        end = time()
+        print(
+            'Setup and preliminary ' +
+            'simulations took %f seconds' % (end - start))
+        print('-------------------------------------------')
+
+    @property
+    def results(self):
+        """ Returns the results from the simulation
+        """
+        return self._results
+
+    @property
+    def results_record(self):
+        """ Returns the record results from the simulation
+        """
+        return self._results_record
+
+    def injection(self):
+        """ Injects leptons according to the config file
+        """
+        # Loading LI data
+        print('-------------------------------------------')
+        start = time()
+        if not config["lepton injector"]["use existing injection"]:
+            print('Setting up and running LI')
+            if config['lepton injector']['inject']:
+                print('Injecting')
+                self._LI = LepInj()
+            else:
+                print('Not injection')
+            print('Finished LI, loading data')
+        self._LI_raw = h5py.File(
+            config['lepton injector']['simulation']['output name']
+        )
+        self._final_states = {}
+        for elem in config['run']['data sets']:
+            if elem[0]:
+                self._final_states[elem[1]] = (
+                    self._LI_raw[config['run']['group name']][elem[1]]
+                )
+        print('Finished loading')
+        # Creating data set
+        print('Creating the data set for further propagation')
+        if config['run']['subset']['switch']:
+            print('Creating subset')
+            for key in self._final_states.keys():
+                self._final_states[key] = self._final_states[key][
+                    0:config['run']['subset']['counts']
+                ]
+        else:
+            print('Using the full data set')
+        print('Finished the data set')
+        end = time()
+        print(
+            'Injection ' +
+            'simulations took %f seconds' % (end - start))
+        print('-------------------------------------------')
+        print('-------------------------------------------')
+
+    def propagate(self):
+        """ Runs the light yield calculations
+        """
+        print('-------------------------------------------')
+        # Simulation loop
+        print('-------------------------------------------')
+        print('Starting particle loop')
+        start = time()
+        self._results = {}
+        self._results_record = {}
+        for key in self._final_states.keys():
+            print('-------------------------------')
+            print('Starting set')
+            self._results[key] = []
+            self._results_record[key] = []
+            for event in tqdm(self._final_states[key]):
+                # Making sure the event id is okay:
+                if event[1] in config['particles']['explicit']:
+                    event_id = event[1]
+                else:
+                    event_id = config['particles']['replacement']
+                pos = np.array(event[2])
+                # Introducing an injection offset caused by the different
+                # coordinate systems between LI and the t2k file.
+                # TODO calculate the detector offset automatically
+                pos = pos
+                #pos = pos + np.array(config['detector']['injection offset'])
+                direction = [
+                    np.cos(event[3][1])*np.sin(event[3][0]),
+                    np.sin(event[3][1])*np.sin(event[3][0]),
+                    np.cos(event[3][0])
+                ]
+
+                primary_particle = Particle(event_id, event[4], pos, direction)
+                #injection_event = {
+                #    "time": 0.,
+                #    "theta": event[3][0],
+                #    "phi": event[3][1],
+                #    # TODO: This needs to be removed once the coordinate
+                #    # systems match!
+                #    "pos": pos,
+                #    "energy": event[4],
+                #    "particle_id": event_id,
+                #    'length': config['lepton propagator']['track length'],
+                #    'event id': event_id
+                #}
+                res_event, res_record = self._pp._sim(primary_particle)
+                self._results[key].append(res_event)
+                self._results_record[key].append(res_record)
+            print('-------------------------------')
+        print('Finished particle loop')
+        print('-------------------------------------------')
+        end = time()
+        print(
+            'The simulation ' +
+            'took %f seconds' % (end - start))
+        print('-------------------------------------------')
+        print('-------------------------------------------')
+        print('Results are stored in self.results')
+        print('-------------------------------------------')
+
+    def sim(self):
+        """ Utility function to run all steps of the simulation
+        """
+        self.injection()
+        self.propagate()
+        print('Dumping results')
+        if config['photon propagator']['name'] == 'olympus':
+            for key in self._results.keys():
+                try:
+                    ak.to_parquet(
+                        self._results[key],
+                        config['photon propagator']['storage location'] + key + '.parquet'
+                    )
+                except ValueError:
+                    print('No hits generated, skipping dump!')
+            if config['general']['meta data file']:
+                print('Storing metadata file')
+                self.construct_meta_data_set(
+                    config['lepton injector']['simulation']['output name'],
+                    [
+                        config['photon propagator']['storage location'] + key + '.parquet'
+                        for key in self._results.keys()
+                    ]
+                )
+                print('Finished meta data file')
+        else:
+            if config['general']['meta data file']:
+                print('Storing meta data')
+                self.construct_meta_data_set_ppc(
+                    config['lepton injector']['simulation']['output name']
+                )
+        config["runtime"] = None
+        print('Finished dump')
+        if config["general"]["clean up"]:
+            print('-------------------------------------------')
+            print('-------------------------------------------')
+            self._clean_up()
+            print("Finished cleaning")
+
+        print('Have a good day!')
+        print('-------------------------------------------')
+        print('-------------------------------------------')
+
+    def construct_meta_data_set_ppc(self, LI_file: str):
+        """ Constructs a parquet file with metadata from the generated files.
+        Unlike the olympus version this uses the internal results.
+
+        Parameters
+        ----------
+        LI_file: str
+            Location of the LI file
+
+        Notes
+        -----
+        It contains the fields: 
+            ['event_id',
+            'initial_type',
+            'initial_position',
+            'initial_direction',
+            'initial_energy',
+            'photons']
+        Load the file using the awkward method from_parquet
+        You can access them via the fields method from awkward arrays.
+        'photons' then contains 4 subsets: dom_ids_1, dom_ids_2, t_1, t_2.
+        The first two are the hit doms for the event, while the second two
+        record the time.
+        """
+        LI_file = h5py.File(LI_file, "r")
+        # TODO Make this prettier
+        if config['run']['subset']['switch']:
+            n = config['run']['subset']['switch']
+            # TODO: Currently the names are hardcoded. This should be changed
+            initial_types_1 = np.array([i[1] for i in LI_file[config['run']['group name']]['final_1'][:n]])
+            initial_types_2 = np.array([i[1] for i in LI_file[config['run']['group name']]['final_2'][:n]])
+            initial_pos_1 = np.array([i[2] for i in LI_file[config['run']['group name']]['final_1'][:n]])
+            initial_pos_2 = np.array([i[2] for i in LI_file[config['run']['group name']]['final_2'][:n]])
+            initial_dir_1 = np.array([i[3] for i in LI_file[config['run']['group name']]['final_1'][:n]])
+            initial_dir_2 = np.array([i[3] for i in LI_file[config['run']['group name']]['final_2'][:n]])
+            initial_energy_1 = np.array([i[4] for i in LI_file[config['run']['group name']]['final_1'][:n]])
+            initial_energy_2 = np.array([i[4] for i in LI_file[config['run']['group name']]['final_2'][:n]])
+        else:
+            # TODO: Currently the names are hardcoded. This should be changed
+            initial_types_1 = np.array([i[1] for i in LI_file[config['run']['group name']]['final_1'][:]])
+            initial_types_2 = np.array([i[1] for i in LI_file[config['run']['group name']]['final_2'][:]])
+            initial_pos_1 = np.array([i[2] for i in LI_file[config['run']['group name']]['final_1'][:]])
+            initial_pos_2 = np.array([i[2] for i in LI_file[config['run']['group name']]['final_2'][:]])
+            initial_dir_1 = np.array([i[3] for i in LI_file[config['run']['group name']]['final_1'][:]])
+            initial_dir_2 = np.array([i[3] for i in LI_file[config['run']['group name']]['final_2'][:]])
+            initial_energy_1 = np.array([i[4] for i in LI_file[config['run']['group name']]['final_1'][:]])
+            initial_energy_2 = np.array([i[4] for i in LI_file[config['run']['group name']]['final_2'][:]])
+        events_idx = np.array(range(len(initial_types_1)))
+        # TODO: Optimize this. Currently this is extremely inefficient.
+        # first set
+        all_ids_dic = {}
+        all_times_dic = {}
+        all_wavelength_dic = {}
+        all_dom_hit_points_dic = {}
+        all_photon_dir_dic = {}
+        for key in self._results.keys():
+            all_ids = []
+            all_times = []
+            all_wavelength = []
+            all_dom_hit_points = []
+            all_photon_dir = []
+            for event in self._results[key]:
+                dom_ids = []
+                times = []
+                wavelengths = []
+                dom_hit_point = []  # Zenith azimuth in radians
+                photon_dir = []  # Zenith azimuth in radians
+                if len(event) > 0:
+                    for hit in event:
+                        dom_ids.append([hit[0],hit[1]])
+                        times.append(hit[2])
+                        wavelengths.append(hit[3])
+                        dom_hit_point.append([hit[4], hit[5]])
+                        photon_dir.append([[hit[6], hit[7]]])
+                # No hits
+                else:
+                    #dom_ids.append(pyarrow.Array.from_pandas([]))
+                    #times.append(pyarrow.Array.from_pandas([]))
+                    #wavelengths.append(pyarrow.Array.from_pandas([]))
+                    #dom_hit_point.append(pyarrow.Array.from_pandas([]))
+                    #photon_dir.append(pyarrow.Array.from_pandas([]))
+                    # TODO fix this and ask for foregiveness
+                    dom_ids.append(ak.Array([-1, -1]))
+                    times.append(-1)
+                    #wavelengths.append(-1)
+                    #dom_hit_point.append(ak.Array([-1, -1]))
+                    #photon_dir.append(ak.Array([-1, -1]))
+                dom_ids = ak.Array(dom_ids)
+                times = ak.Array(times)
+                #wavelengths = ak.Array(wavelengths)
+                #dom_hit_point = ak.Array(dom_hit_point)
+                #photon_dir = ak.Array(photon_dir)
+                all_ids.append(dom_ids)
+                all_times.append(times)
+                all_wavelength.append(wavelengths)
+                all_dom_hit_points.append(dom_hit_point)
+                all_photon_dir.append(photon_dir)
+            all_ids_dic[key] = all_ids
+            all_times_dic[key] = all_times
+            all_wavelength_dic[key] = all_wavelength
+            all_dom_hit_points_dic[key] = all_dom_hit_points
+            all_photon_dir_dic[key] = all_photon_dir
+        # Combining
+        comb_type = np.stack((initial_types_1, initial_types_2), axis = 1)
+        comb_pos = np.stack((initial_pos_1, initial_pos_2), axis = 1)
+        comb_dir = np.stack((initial_dir_1, initial_dir_2), axis = 1)
+        comb_energy = np.stack((initial_energy_1, initial_energy_2), axis = 1)
+        # TODO: Remove hard coding
+        meta_a = ak.Array({
+            'event_id': events_idx,
+            'mc_truth': {
+                'type': comb_type,
+                'position': comb_pos,
+                'direction': comb_dir,
+                'energy': comb_energy,
+            },
+            'photons_1': {
+                'sensor_id': all_ids_dic['final_1'],
+                't': all_times_dic['final_1'],
+                #'wave': all_wavelength_dic['final_1'],
+                #'sensor_hit_point': all_dom_hit_points_dic['final_1'],
+                #'photon_dir': all_photon_dir_dic['final_1'],
+            },
+            'photons_2': {
+                'sensor_id': all_ids_dic['final_2'],
+                't': all_times_dic['final_2'],
+                #'wave': all_wavelength_dic['final_2'],
+                #'sensor_hit_point': all_dom_hit_points_dic['final_2'],
+                #'photon_dir': all_photon_dir_dic['final_2']
+            }
+        })
+        ak.to_parquet(
+            meta_a,
+            config['photon propagator']['storage location'] +
+            config['general']['meta name'] + '.parquet'
+        )
+        print("Adding metadata")
+        # Adding meta data
+        table = pq.read_table(
+            config['photon propagator']['storage location'] +
+            config['general']['meta name'] + '.parquet')
+        config['runtime'] = None
+        custom_meta_data = json.dumps(config)
+        custom_meta_data_key = 'config_prometheus'
+        combined_meta = {
+            custom_meta_data_key.encode() : custom_meta_data.encode()
+        }
+        table = table.replace_schema_metadata(combined_meta)
+        pq.write_table(
+            table,
+            config['photon propagator']['storage location'] +
+            config['general']['meta name'] + '.parquet'
+        )
+        print("Finished new data file")
+
+    def construct_meta_data_set(self, LI_file: str, PP_files: str):
+        """ Constructs a parquet file with metadata from the generated files.
+
+        Parameters
+        ----------
+        LI_file: str
+            Location of the LI file
+        PP_files: list
+            List containing the PP output locations
+
+        Notes
+        -----
+        It contains the fields: 
+            ['event_id',
+            'initial_type',
+            'initial_position',
+            'initial_direction',
+            'initial_energy',
+            'photons']
+        Load the file using the awkward method from_parquet
+        You can access them via the fields method from awkward arrays.
+        'photons' then contains 4 subsets: dom_ids_1, dom_ids_2, t_1, t_2.
+        The first two are the hit doms for the event, while the second two
+        record the time.
+        """
+        LI_file = h5py.File(LI_file)
+        results1 = ak.from_parquet(
+            PP_files[0]
+        )
+        results2 = ak.from_parquet(
+            PP_files[1]
+        )
+        # TODO: Currently the names are hardcoded. This should be changed
+        initial_types_1 = np.array([i[1] for i in LI_file[config['run']['group name']]['final_1'][:]])
+        initial_types_2 = np.array([i[1] for i in LI_file[config['run']['group name']]['final_2'][:]])
+        initial_pos_1 = np.array([i[2] for i in LI_file[config['run']['group name']]['final_1'][:]])
+        initial_pos_2 = np.array([i[2] for i in LI_file[config['run']['group name']]['final_2'][:]])
+        initial_dir_1 = np.array([i[3] for i in LI_file[config['run']['group name']]['final_1'][:]])
+        initial_dir_2 = np.array([i[3] for i in LI_file[config['run']['group name']]['final_2'][:]])
+        initial_energy_1 = np.array([i[4] for i in LI_file[config['run']['group name']]['final_1'][:]])
+        initial_energy_2 = np.array([i[4] for i in LI_file[config['run']['group name']]['final_2'][:]])
+        events_idx = np.array(range(len(initial_types_1)))
+        # TODO: Optimize this. Currently this is extremely inefficient.
+        # first set
+        all_ids_1 = []
+        for event in results1:
+            dom_ids_1 = []
+            for id_dom, dom in enumerate(event):
+                if len(dom) > 0:
+                    dom_ids_1.append([id_dom] * len(dom))
+            dom_ids_1 = ak.flatten(ak.Array(dom_ids_1), axis=None)
+            all_ids_1.append(dom_ids_1)
+        all_ids_1 = ak.Array(all_ids_1)
+        all_hits_1 =  []
+        for event in results1:
+            all_hits_1.append(ak.flatten(event, axis=None))
+        all_hits_1 = ak.Array(all_hits_1)
+        # Second set
+        all_ids_2 = []
+        for event in results2:
+            dom_ids_2 = []
+            for id_dom, dom in enumerate(event):
+                if len(dom) > 0:
+                    dom_ids_2.append([id_dom] * len(dom))
+            dom_ids_2 = ak.flatten(ak.Array(dom_ids_2), axis=None)
+            all_ids_2.append(dom_ids_2)
+        all_ids_2 = ak.Array(all_ids_2)
+        all_hits_2 =  []
+        for event in results1:
+            all_hits_2.append(ak.flatten(event, axis=None))
+        all_hits_2 = ak.Array(all_hits_2)
+        # Combining
+        comb_type = np.stack((initial_types_1, initial_types_2), axis = 1)
+        comb_pos = np.stack((initial_pos_1, initial_pos_2), axis = 1)
+        comb_dir = np.stack((initial_dir_1, initial_dir_2), axis = 1)
+        comb_energy = np.stack((initial_energy_1, initial_energy_2), axis = 1)
+
+        meta_a = ak.Array({
+            'event_id': events_idx,
+            'mc_truth': {
+                'type': comb_type,
+                'position': comb_pos,
+                'direction': comb_dir,
+                'energy': comb_energy,
+            },
+            'photons_1': {
+                'sensor_id': all_ids_1,
+                't': all_hits_1,
+            },
+            'photons_2': {
+                'sensor_id': all_ids_2,
+                't': all_hits_2,
+            }
+        })
+        ak.to_parquet(
+            meta_a,
+            config['photon propagator']['storage location'] +
+            config['general']['meta name'] + '.parquet'
+        )
+        print("Adding metadata")
+        # Adding meta data
+        table = pq.read_table(
+            config['photon propagator']['storage location'] +
+            config['general']['meta name'] + '.parquet')
+        config['runtime'] = None
+        custom_meta_data = json.dumps(config)
+        custom_meta_data_key = 'config_prometheus'
+        combined_meta = {
+            custom_meta_data_key.encode() : custom_meta_data.encode()
+        }
+        table = table.replace_schema_metadata(combined_meta)
+        pq.write_table(
+            table,
+            config['photon propagator']['storage location'] +
+            config['general']['meta name'] + '.parquet'
+        )
+        print("Finished new data file")
+
+    def ppc_event_plotting(self, event, **kwargs):
+        plot_event(event, self._det, **kwargs)
+
+
+    def event_plotting(
+            self, det, event, record=None,
+            plot_tfirst=False, plot_hull=False):
+        """ utilizes olympus plotting to generate a plot
+
+        Parameters
+        ----------
+        det : Detector
+            A detector object
+        event : awkward.array
+            The resulting events from the simulation
+        record : awkward.array
+            Record of the results from the simulation
+        """
+        self._pp._plotting(
+            det, event, record=record,
+            plot_tfirst=plot_tfirst, plot_hull=plot_hull)
+
+    def __del__(self):
+        """ What to do when the hebe instance is deleted
+        """
+        print("I am melting.... AHHHHHH!!!!")
+
+    def _clean_up(self):
+        """ Remove temporary and intermediate files.
+        """
+        print("Removing intermediate data files.")
+        os.remove(config['lepton injector']['simulation']['output name'])
+        os.remove('./config.lic')
+        for key in self._results.keys():
+            try:
+                os.remove(
+                    config['photon propagator']['storage location'] + key + '.parquet'
+                )
+            except FileNotFoundError:
+                continue
+