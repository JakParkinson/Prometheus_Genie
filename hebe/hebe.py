# -*- coding: utf-8 -*-
# hebe.py
# Copyright (C) 2022 Christian Haack, Jeffrey Lazar, Stephan Meighen-Berger,
# Interface class to the package

# imports
import numpy as np
import h5py
import awkward as ak
import pyarrow.parquet as pq
import pyarrow 
from .utils.geo_utils import get_endcap,get_injRadius,get_volume
from .config import config
from .detector import detector_from_geo
#from .detector_handler import DH
from .photonpropagator import PP
from .lepton_prop import LP
from .lepton_injector import LepInj
# from .ppc_plotting import plot_event
from .particle import Particle
from .utils.hebe_ui import run_ui

from tqdm import tqdm
from time import time
from warnings import warn
import os
import json
os.environ["XLA_PYTHON_CLIENT_MEM_FRACTION"] = "0.5"

from jax import random  # noqa: E402


class HEBE(object):
    """
    class: HEBE
    Interace between LI and Olympus
    Parameters
    ----------
    config : dic
        Configuration dictionary for the simulation
    Returns
    -------
    None
    """
    def __init__(self, userconfig=None):
        """
        function: __init__
        Initializes the class HEBE.
        Here all run parameters are set.
        Parameters
        ----------
        config : dic
            Configuration dictionary for the simulation
        Returns
        -------
        None
        """
        # Inputs
        start = time()
        if userconfig is not None:
            if isinstance(userconfig, dict):
                config.from_dict(userconfig)
            else:
                config.from_yaml(userconfig)
        # Dumping config file
        # Has to happend before the random state is thrown in
        config["runtime"] = None
        print('-------------------------------------------')
        print('Dumping config file')
        with open(config['general']['config location'], 'w') as f:
            json.dump(config, f, indent=2)
        print('Finished dump')
        # Create RandomState
        self._is_full = config["general"]["full output"]
        if config["general"]["random state seed"] is None:
            rstate = np.random.RandomState()
            rstate_jax = random.PRNGKey(1)
        else:
            rstate = np.random.RandomState(
                config["general"]["random state seed"]
            )
            rstate_jax = random.PRNGKey(
                config["general"]["random state seed"]
            )
        config["runtime"] = {
            "random state": rstate,
            "random state jax": rstate_jax,
        }
        print('-------------------------------------------')
        # Setting up the detector
        print('-------------------------------------------')
        print('Setting up the detector')
        #self._dh = DH()
<<<<<<< HEAD
        #if config['detector']['new detector']:
        #    print('Building a new detector')
        #    self._dh.make_detector_from_file()
        self._det = detector_from_f2k(config["detector"]["file name"])
        endcap = get_endcap(self._det.module_coords)
        inj_radius = get_injRadius(self._det.module_coords)
        cyl_radius = get_cylinder(self._det.module_coords)[0] + padding
        cyl_height = get_cylinder(self._det.module_coords)[1] + padding
=======
        self._det = detector_from_geo(config["detector"]["detector specs file"])
        print('Finished the detector')
        is_ice = config["lepton propagator"]["medium"].lower()=='ice'
        endcap = get_endcap(self._det.module_coords, is_ice)
        inj_radius = get_injRadius(self._det.module_coords, is_ice)
        cyl_radius = get_volume(self._det.module_coords, is_ice)[0]
        cyl_height = get_volume(self._det.module_coords, is_ice)[1]
>>>>>>> a2ce4b25
        if not config["lepton injector"]["force injection params"]:
            warn('Overwriting injection parameters with calculated values')
            config["lepton injector"]["simulation"]["endcap length"] = endcap
            config["lepton injector"]["simulation"]["injection radius"] = inj_radius
            config["lepton injector"]["simulation"]["cylinder radius"] = cyl_radius
            config["lepton injector"]["simulation"]["cylinder height"] = cyl_height
        if not config["lepton propagator"]["force propagation params"]:
            warn('Overwriting propagation parameters with calculated values')
            config["lepton propagator"]["propogation padding"] = inj_radius
        # Setting up the lepton propagator
        print('-------------------------------------------')
        print('Setting up leptopn propagation')
        self._lp = LP()
        print('Finished the lepton propagator')
        # Photon propagation
        print('-------------------------------------------')
        # Setting up the photon propagation
        print('-------------------------------------------')
        print('Setting up photon propagation')
        self._pp = PP(self._lp, self._det)
        print('Finished the photon propagator')
        # Photon propagation
        print('-------------------------------------------')
        end = time()
        print(
            'Setup and preliminary ' +
            'simulations took %f seconds' % (end - start))
        print('-------------------------------------------')

    @property
    def results(self):
        """ Returns the results from the simulation
        """
        return self._results

    @property
    def results_record(self):
        """ Returns the record results from the simulation
        """
        return self._results_record

    def injection(self):
        """ Injects leptons according to the config file
        """
        # Loading LI data
        print('-------------------------------------------')
        start = time()
        if config["lepton injector"]["inject"]:
            print('Setting up and running LI')
            if config['lepton injector']['inject']:
                print('Injecting')
                self._LI = LepInj()
            else:
                print('Not injecting')
            print('Finished LI, loading data')
        self._LI_raw = h5py.File(
            config['lepton injector']['simulation']['output name'], "r"
        )
        self._final_states = {}
        for elem in config['run']['data sets']:
            if elem[0]:
                self._final_states[elem[1]] = (
                    self._LI_raw[config['run']['group name']][elem[1]]
                )
        print('Finished loading')
        # Creating data set
        print('Creating the data set for further propagation')
        if config['run']['subset']['switch']:
            print('Creating subset')
            for key in self._final_states.keys():
                self._final_states[key] = self._final_states[key][
                    0:config['run']['subset']['counts']
                ]
        else:
            print('Using the full data set')
        print('Finished the data set')
        end = time()
        print(
            'Injection ' +
            'simulations took %f seconds' % (end - start))
        print('-------------------------------------------')
        print('-------------------------------------------')

    def propagate(self):
        """ Runs the light yield calculations
        """
        print('-------------------------------------------')
        # Simulation loop
        print('-------------------------------------------')
        print('Starting particle loop')
        start = time()
        self._new_results = {}
        self._results = {}
        self._results_record = {}
        propped_primaries = []
        for event_id, key in enumerate(self._final_states.keys()):
            print('-------------------------------')
            print('Starting set')
            self._results[key] = []
            self._results_record[key] = []
            self._new_results[key] = []
            for event in tqdm(self._final_states[key]):
                # Making sure the event id is okay:
                if event[1] in config['particles']['explicit']:
                    pdg_code = event[1]
                else:
                    pdg_code = config['particles']['replacement']
                pos = np.array(event[2])
                direction = [
                    np.cos(event[3][1])*np.sin(event[3][0]),
                    np.sin(event[3][1])*np.sin(event[3][0]),
                    np.cos(event[3][0])
                ]

                primary_particle = Particle(
                    pdg_code,
                    event[4],
                    pos,
                    direction,
                    event_id,
                    theta=event[3][0],
                    phi=event[3][1])
                res_event, res_record = self._pp._sim(primary_particle)
                propped_primaries.append(primary_particle)
                self._new_results[key].append(primary_particle)
                self._results[key].append(res_event)
                self._results_record[key].append(res_record)
            print('-------------------------------')
        self._propped_primaries = propped_primaries
        print('Finished particle loop')
        print('-------------------------------------------')
        end = time()
        print(
            'The simulation ' +
            'took %f seconds' % (end - start))
        print('-------------------------------------------')
        print('-------------------------------------------')
        print('Results are stored in self.results')
        print('-------------------------------------------')

    def sim(self):
        """ Utility function to run all steps of the simulation
        """
        self.injection()
        self.propagate()
        print('Dumping results')
        self.construct_output(
            sim_switch=config['photon propagator']['name']
        )
        # except ValueError:
        #     print('No hits generated, skipping dump!')
        config["runtime"] = None
        print('Finished dump')
        if config["general"]["clean up"]:
            print('-------------------------------------------')
            print('-------------------------------------------')
            self._clean_up()
            print("Finished cleaning")

        print('Have a good day!')
        print('-------------------------------------------')
        print('-------------------------------------------')


    def _serialize_injection_to_dict(self, LI_file, fill_dic):
        self._LI_converter = {
            tuple([12, 11,-2000001006]): 1,
            tuple([14, 13,-2000001006]): 1,
            tuple([16, 15,-2000001006]): 1,
            tuple([12, 12,-2000001006]): 2,
            tuple([14, 14,-2000001006]): 2,
            tuple([16, 16,-2000001006]): 2,
            tuple([-12, -11,-2000001006]): 1,
            tuple([-14, -13,-2000001006]): 1,
            tuple([-16, -15,-2000001006]): 1,
            tuple([-12, -12,-2000001006]): 2,
            tuple([-14, -14,-2000001006]): 2,
            tuple([-16, -16,-2000001006]): 2,
            tuple([-12, -2000001006,-2000001006]): 0,
            tuple([-12, 11,-12]): 0,
            tuple([-12, 13,-14]): 0,
            tuple([-12, 15,-16]): 0
        }
        initial_props = np.array(LI_file[config['run']['group name']]['properties'])
        interactions = np.array([[i[7], i[5], i[6]] for i in initial_props])
        initial_type = np.array([i[7] for i in initial_props])
        initial_energy = np.array([i[0] for i in initial_props])
        initial_zenith = np.array([i[1] for i in initial_props])
        initial_azimuth = np.array([i[2] for i in initial_props])
        bjorkenx = np.array([i[3] for i in initial_props])
        bjorkeny = np.array([i[3] for i in initial_props])
        injected_pos_x = np.array([i[8] for i in initial_props])
        injected_pos_y = np.array([i[9] for i in initial_props])
        injected_pos_z = np.array([i[10] for i in initial_props])
        column_depth = np.array([i[11] for i in initial_props])
        int_ids = np.array([self._LI_converter[tuple(i)] for i in interactions])
        # TODO: Currently the names are hardcoded. This should be changed
        initial_types_1 = np.array([i[1] for i in LI_file[config['run']['group name']]['final_1'][:]])
        initial_types_2 = np.array([i[1] for i in LI_file[config['run']['group name']]['final_2'][:]])
        initial_pos_1 = np.array([i[2] for i in LI_file[config['run']['group name']]['final_1'][:]])
        initial_pos_2 = np.array([i[2] for i in LI_file[config['run']['group name']]['final_2'][:]])
        initial_dir_1 = np.array([i[3] for i in LI_file[config['run']['group name']]['final_1'][:]])
        initial_dir_2 = np.array([i[3] for i in LI_file[config['run']['group name']]['final_2'][:]])
        initial_energy_1 = np.array([i[4] for i in LI_file[config['run']['group name']]['final_1'][:]])
        initial_energy_2 = np.array([i[4] for i in LI_file[config['run']['group name']]['final_2'][:]])
        events_idx = np.array(range(len(initial_types_1)))
        fill_dic['event_id'] = events_idx
        fill_dic['mc_truth'] = {
            'injection_energy': initial_energy,
            'injection_type': initial_type,
            'injection_interaction_type': int_ids,
            'injection_zenith': initial_zenith,
            'injection_azimuth': initial_azimuth,
            'injection_bjorkenx': bjorkenx,
            'injection_bjorkeny': bjorkeny,
            'injection_position_x': injected_pos_x,
            'injection_position_y': injected_pos_y,
            'injection_position_z': injected_pos_z,
            'injection_column_depth': column_depth,
            'primary_lepton_1_type': initial_types_1,
            'primary_hadron_1_type': initial_types_2,
            'primary_lepton_1_position_x': np.array(initial_pos_1[:, 0]),
            'primary_lepton_1_position_y': np.array(initial_pos_1[:, 1]),
            'primary_lepton_1_position_z': np.array(initial_pos_1[:, 2]),
            'primary_hadron_1_position_x': np.array(initial_pos_2[:, 0]),
            'primary_hadron_1_position_y': np.array(initial_pos_2[:, 1]),
            'primary_hadron_1_position_z': np.array(initial_pos_2[:, 2]),
            'primary_lepton_1_direction_theta': np.array(initial_dir_1[:, 0]),
            'primary_lepton_1_direction_phi': np.array(initial_dir_1[:, 1]),
            'primary_hadron_1_direction_theta': np.array(initial_dir_2[:, 0]),
            'primary_hadron_1_direction_phi': np.array(initial_dir_2[:, 1]),
            'primary_lepton_1_energy': initial_energy_1,
            'primary_hadron_1_energy': initial_energy_2,
            'total_energy': initial_energy_1 + initial_energy_2
        }

    def _serialize_results_to_dict(
        self,
        results,
        record,
        fill_dic,
        particle="lepton"
    ):
        # TODO: Optimize this. Currently this is extremely inefficient.
            # first set
            all_ids_1 = []
            for event in results:
                dom_ids_1 = []
                for id_dom, dom in enumerate(event):
                    if len(dom) > 0:
                        dom_ids_1.append([id_dom] * len(dom))
                dom_ids_1 = ak.flatten(ak.Array(dom_ids_1), axis=None)
                all_ids_1.append(dom_ids_1)
            all_ids_1 = ak.Array(all_ids_1)
            all_hits_1 =  []
            for event in results:
                all_hits_1.append(ak.flatten(event, axis=None))
            all_hits_1 = ak.Array(all_hits_1)
            # Positional sensor information
            sensor_pos_1 = np.array([
                self._det.module_coords[hits]
                for hits in all_ids_1
            ], dtype=object)
            sensor_string_id_1 = np.array([
                np.array(self._det._om_keys)[event]
                for event in all_ids_1
            ], dtype=object)
            # The losses
            loss_counts = np.array([[
                source.n_photons[0] for source in event.sources
            ] for event in record], dtype=object)
            # This is as inefficient as possible
            fill_dic[particle] = {
                'sensor_id': all_ids_1,
                'sensor_pos_x': np.array([
                    event[:, 0] for event in sensor_pos_1
                ], dtype=object),
                'sensor_pos_y': np.array([
                    event[:, 1] for event in sensor_pos_1
                ], dtype=object),
                'sensor_pos_z': np.array([
                    event[:, 2] for event in sensor_pos_1
                ], dtype=object),
                'sensor_string_id': np.array([
                    event[:, 0] for event in sensor_string_id_1
                ], dtype=object),
                't': all_hits_1,
                'loss_pos_x': np.array([[
                    source.position[0] for source in event.sources
                ] for event in record], dtype=object),
                'loss_pos_y': np.array([[
                    source.position[1] for source in event.sources
                ] for event in record], dtype=object),
                'loss_pos_z': np.array([[
                    source.position[2] for source in event.sources
                ] for event in record], dtype=object),
                'loss_n_photons': loss_counts
            }

    def _construct_totals_from_dict(
            self, fill_dic
        ):
        # TODO: Remove hardcoding
        # Total
        sensor_id_all = np.concatenate(
            (
                fill_dic['primary_lepton_1']['sensor_id'],
                fill_dic['primary_hadron_1']['sensor_id']),
            axis=1)
        sensor_pos_all = np.array([
        self._det.module_coords[hits]
            for hits in sensor_id_all
        ], dtype=object)
        sensor_string_id_all = np.array([
            np.array(self._det._om_keys)[event]
            for event in sensor_id_all
        ], dtype=object)
        fill_dic['total'] = {
            'sensor_id': sensor_id_all,
            'sensor_pos_x': np.array([
                event[:, 0] for event in sensor_pos_all
            ], dtype=object),
            'sensor_pos_y': np.array([
                event[:, 1] for event in sensor_pos_all
            ], dtype=object),
            'sensor_pos_z': np.array([
                event[:, 2] for event in sensor_pos_all
            ], dtype=object),
            'sensor_string_id': np.array([
                event[:, 0] for event in sensor_string_id_all
            ], dtype=object),
            't': np.concatenate(
                (fill_dic['primary_lepton_1']['t'],
                 fill_dic['primary_hadron_1']['t']), axis=1),
        }

    def _serialize_particle_to_dict(self, particles, parent_ids, is_full):
        tree = {}
        print
        tree["pdg_mc_code"] = [int(p) for p in particles]
        tree["energy"] = [p.e for p in particles]
        tree["event_id"] = [p.event_id for p in particles]
        tree["position_x"] = [p.position[0] for p in particles]
        tree["position_y"] = [p.position[1] for p in particles]
        tree["position_z"] = [p.position[2] for p in particles]
        tree["direction_x"] = [p.direction[0] for p in particles]
        tree["direction_y"] = [p.direction[1] for p in particles]
        tree["direction_z"] = [p.direction[2] for p in particles]
        #tree["parent"] = parent_ids
        tree["string_id"] = [
            [hit[0] for hit in p.hits] if len(p.hits) > 0 else [-1]
            for p in particles
        ]
        tree["sensor_id"] = [
            [hit[1] for hit in p.hits] if len(p.hits) > 0 else [-1]
            for p in particles
        ]
        tree["t"] = [
            [hit[2] for hit in p.hits] if len(p.hits) > 0 else [-1]
            for p in particles
        ]
        if is_full:
            for i, particle in enumerate(particles):
                for child in particle.children:
                    tree["string_id"][i] = np.hstack(
                        (tree["string_id"][i], [hit[0] for hit in child.hits])
                    )
                    tree["sensor_id"][i] = np.hstack(
                        (tree["sensor_id"][i], [hit[1] for hit in child.hits])
                    )
                    tree["t"][i] = np.hstack(
                        (tree["t"][i], [hit[2] for hit in child.hits])
                    )
        return ak.Array(tree)

    def construct_output(
            self,
            sim_switch="olympus"
        ):
        """ Constructs a parquet file with metadata from the generated files.
        Currently this still treats olympus and ppc output differently.

        Parameters
        ----------
        sim_switch: str
            switch for olympus or ppc mode

        Notes
        -----
        It contains the fields: 
            ['event_id',
             'mc_truth'
             'lepton',
             'hadron',
             'total]
        Load the file using the awkward method from_parquet
        mc_truth, lepton, hadron and total in turn contain subfields.
        """
        # TODO: Unify this for olympus and PPC
        print("Generating output for a " + sim_switch + " simulation.")
        print("Generating the different particle fields...")
        tree = {}
        if ((sim_switch == "PPC") or (sim_switch == "PPC_CUDA")):
            n = int(len(self._propped_primaries)/2)
            finals1 = self._propped_primaries[:n]
            finals2 = self._propped_primaries[n:]
            # TODO actually do this....
            for i, finals in enumerate([finals1, finals2]):
                tree[f"final_{i+1}"] = (
                    self._serialize_particle_to_dict(
                        finals,
                        None,
                        False
                    )
                )
            ## Looping over primaries, change hardcoding
            #starting_particles = ['primary_lepton_1', 'primary_hadron_1']
            #try:
            #    for i, primary in enumerate(starting_particles):
            #        self._serialize_results_to_dict(
            #            self._results['final_%d' % (i + 1)],
            #            self._results_record['final_%d' % (i + 1)],
            #            tree, primary
            #        )
            #    self._construct_totals_from_dict(tree)
            #except:
            #    warn("No hits generated!")
            #tree = ak.Array(tree)
            #for i, primary in enumerate(self._propped_primaries):
            #    tree = tree[f"primary_{i+1}"]
            #    self._serialize_particle_to_dict(primary, tree, 0, self._is_full)
            #    if self._is_full:
            #        for j, child in enumerate(primary.children):
            #            tree[f"child_{i+1}_{j+1}"] = self._serialize_particle_to_dict(child, i, self._is_full)
        else:
            self._serialize_injection_to_dict(self._LI_raw, tree)
            # Looping over primaries, change hardcoding
            starting_particles = ['primary_lepton_1', 'primary_hadron_1']
            try:
                for i, primary in enumerate(starting_particles):
                    self._serialize_results_to_dict(
                        self._results['final_%d' % (i + 1)],
                        self._results_record['final_%d' % (i + 1)],
                        tree,
                        primary
                    )
                self._construct_totals_from_dict(tree)
            except:
                warn("No hits generated!")
            tree = ak.Array(tree)
        print("Converting to parquet")
        ak.to_parquet(
            tree,
            config['photon propagator']['storage location'] +
            config['general']['meta name'] + '.parquet'
        )
        print("Adding metadata")
        # Adding meta data
        table = pq.read_table(
            config['photon propagator']['storage location'] +
            config['general']['meta name'] + '.parquet')
        config['runtime'] = None
        custom_meta_data = json.dumps(config)
        custom_meta_data_key = 'config_prometheus'
        combined_meta = {
            custom_meta_data_key.encode() : custom_meta_data.encode()
        }
        table = table.replace_schema_metadata(combined_meta)
        pq.write_table(
            table,
            config['photon propagator']['storage location'] +
            config['general']['meta name'] + '.parquet'
        )
        print("Finished new data file")

    def plot(self, event, **kwargs):
        plot_event(event, self._det, **kwargs)


    def event_plotting(
            self, det, event, record=None,
            plot_tfirst=False, plot_hull=False):
        """ utilizes olympus plotting to generate a plot
        Parameters
        ----------
        det : Detector
            A detector object
        event : awkward.array
            The resulting events from the simulation
        record : awkward.array
            Record of the results from the simulation
        """
        self._pp._plotting(
            det, event, record=record,
            plot_tfirst=plot_tfirst, plot_hull=plot_hull)

    def __del__(self):
        """ What to do when the hebe instance is deleted
        """
        print("I am melting.... AHHHHHH!!!!")

    def _clean_up(self):
        """ Remove temporary and intermediate files.
        """
        print("Removing intermediate data files.")
        os.remove(config['lepton injector']['simulation']['output name'])
        os.remove('./config.lic')
        for key in self._results.keys():
            try:
                os.remove(
                    config['photon propagator']['storage location'] + key + '.parquet'
                )
            except FileNotFoundError:
                continue<|MERGE_RESOLUTION|>--- conflicted
+++ resolved
@@ -1,625 +1,615 @@
-# -*- coding: utf-8 -*-
-# hebe.py
-# Copyright (C) 2022 Christian Haack, Jeffrey Lazar, Stephan Meighen-Berger,
-# Interface class to the package
-
-# imports
-import numpy as np
-import h5py
-import awkward as ak
-import pyarrow.parquet as pq
-import pyarrow 
-from .utils.geo_utils import get_endcap,get_injRadius,get_volume
-from .config import config
-from .detector import detector_from_geo
-#from .detector_handler import DH
-from .photonpropagator import PP
-from .lepton_prop import LP
-from .lepton_injector import LepInj
-# from .ppc_plotting import plot_event
-from .particle import Particle
-from .utils.hebe_ui import run_ui
-
-from tqdm import tqdm
-from time import time
-from warnings import warn
-import os
-import json
-os.environ["XLA_PYTHON_CLIENT_MEM_FRACTION"] = "0.5"
-
-from jax import random  # noqa: E402
-
-
-class HEBE(object):
-    """
-    class: HEBE
-    Interace between LI and Olympus
-    Parameters
-    ----------
-    config : dic
-        Configuration dictionary for the simulation
-    Returns
-    -------
-    None
-    """
-    def __init__(self, userconfig=None):
-        """
-        function: __init__
-        Initializes the class HEBE.
-        Here all run parameters are set.
-        Parameters
-        ----------
-        config : dic
-            Configuration dictionary for the simulation
-        Returns
-        -------
-        None
-        """
-        # Inputs
-        start = time()
-        if userconfig is not None:
-            if isinstance(userconfig, dict):
-                config.from_dict(userconfig)
-            else:
-                config.from_yaml(userconfig)
-        # Dumping config file
-        # Has to happend before the random state is thrown in
-        config["runtime"] = None
-        print('-------------------------------------------')
-        print('Dumping config file')
-        with open(config['general']['config location'], 'w') as f:
-            json.dump(config, f, indent=2)
-        print('Finished dump')
-        # Create RandomState
-        self._is_full = config["general"]["full output"]
-        if config["general"]["random state seed"] is None:
-            rstate = np.random.RandomState()
-            rstate_jax = random.PRNGKey(1)
-        else:
-            rstate = np.random.RandomState(
-                config["general"]["random state seed"]
-            )
-            rstate_jax = random.PRNGKey(
-                config["general"]["random state seed"]
-            )
-        config["runtime"] = {
-            "random state": rstate,
-            "random state jax": rstate_jax,
-        }
-        print('-------------------------------------------')
-        # Setting up the detector
-        print('-------------------------------------------')
-        print('Setting up the detector')
-        #self._dh = DH()
-<<<<<<< HEAD
-        #if config['detector']['new detector']:
-        #    print('Building a new detector')
-        #    self._dh.make_detector_from_file()
-        self._det = detector_from_f2k(config["detector"]["file name"])
-        endcap = get_endcap(self._det.module_coords)
-        inj_radius = get_injRadius(self._det.module_coords)
-        cyl_radius = get_cylinder(self._det.module_coords)[0] + padding
-        cyl_height = get_cylinder(self._det.module_coords)[1] + padding
-=======
-        self._det = detector_from_geo(config["detector"]["detector specs file"])
-        print('Finished the detector')
-        is_ice = config["lepton propagator"]["medium"].lower()=='ice'
-        endcap = get_endcap(self._det.module_coords, is_ice)
-        inj_radius = get_injRadius(self._det.module_coords, is_ice)
-        cyl_radius = get_volume(self._det.module_coords, is_ice)[0]
-        cyl_height = get_volume(self._det.module_coords, is_ice)[1]
->>>>>>> a2ce4b25
-        if not config["lepton injector"]["force injection params"]:
-            warn('Overwriting injection parameters with calculated values')
-            config["lepton injector"]["simulation"]["endcap length"] = endcap
-            config["lepton injector"]["simulation"]["injection radius"] = inj_radius
-            config["lepton injector"]["simulation"]["cylinder radius"] = cyl_radius
-            config["lepton injector"]["simulation"]["cylinder height"] = cyl_height
-        if not config["lepton propagator"]["force propagation params"]:
-            warn('Overwriting propagation parameters with calculated values')
-            config["lepton propagator"]["propogation padding"] = inj_radius
-        # Setting up the lepton propagator
-        print('-------------------------------------------')
-        print('Setting up leptopn propagation')
-        self._lp = LP()
-        print('Finished the lepton propagator')
-        # Photon propagation
-        print('-------------------------------------------')
-        # Setting up the photon propagation
-        print('-------------------------------------------')
-        print('Setting up photon propagation')
-        self._pp = PP(self._lp, self._det)
-        print('Finished the photon propagator')
-        # Photon propagation
-        print('-------------------------------------------')
-        end = time()
-        print(
-            'Setup and preliminary ' +
-            'simulations took %f seconds' % (end - start))
-        print('-------------------------------------------')
-
-    @property
-    def results(self):
-        """ Returns the results from the simulation
-        """
-        return self._results
-
-    @property
-    def results_record(self):
-        """ Returns the record results from the simulation
-        """
-        return self._results_record
-
-    def injection(self):
-        """ Injects leptons according to the config file
-        """
-        # Loading LI data
-        print('-------------------------------------------')
-        start = time()
-        if config["lepton injector"]["inject"]:
-            print('Setting up and running LI')
-            if config['lepton injector']['inject']:
-                print('Injecting')
-                self._LI = LepInj()
-            else:
-                print('Not injecting')
-            print('Finished LI, loading data')
-        self._LI_raw = h5py.File(
-            config['lepton injector']['simulation']['output name'], "r"
-        )
-        self._final_states = {}
-        for elem in config['run']['data sets']:
-            if elem[0]:
-                self._final_states[elem[1]] = (
-                    self._LI_raw[config['run']['group name']][elem[1]]
-                )
-        print('Finished loading')
-        # Creating data set
-        print('Creating the data set for further propagation')
-        if config['run']['subset']['switch']:
-            print('Creating subset')
-            for key in self._final_states.keys():
-                self._final_states[key] = self._final_states[key][
-                    0:config['run']['subset']['counts']
-                ]
-        else:
-            print('Using the full data set')
-        print('Finished the data set')
-        end = time()
-        print(
-            'Injection ' +
-            'simulations took %f seconds' % (end - start))
-        print('-------------------------------------------')
-        print('-------------------------------------------')
-
-    def propagate(self):
-        """ Runs the light yield calculations
-        """
-        print('-------------------------------------------')
-        # Simulation loop
-        print('-------------------------------------------')
-        print('Starting particle loop')
-        start = time()
-        self._new_results = {}
-        self._results = {}
-        self._results_record = {}
-        propped_primaries = []
-        for event_id, key in enumerate(self._final_states.keys()):
-            print('-------------------------------')
-            print('Starting set')
-            self._results[key] = []
-            self._results_record[key] = []
-            self._new_results[key] = []
-            for event in tqdm(self._final_states[key]):
-                # Making sure the event id is okay:
-                if event[1] in config['particles']['explicit']:
-                    pdg_code = event[1]
-                else:
-                    pdg_code = config['particles']['replacement']
-                pos = np.array(event[2])
-                direction = [
-                    np.cos(event[3][1])*np.sin(event[3][0]),
-                    np.sin(event[3][1])*np.sin(event[3][0]),
-                    np.cos(event[3][0])
-                ]
-
-                primary_particle = Particle(
-                    pdg_code,
-                    event[4],
-                    pos,
-                    direction,
-                    event_id,
-                    theta=event[3][0],
-                    phi=event[3][1])
-                res_event, res_record = self._pp._sim(primary_particle)
-                propped_primaries.append(primary_particle)
-                self._new_results[key].append(primary_particle)
-                self._results[key].append(res_event)
-                self._results_record[key].append(res_record)
-            print('-------------------------------')
-        self._propped_primaries = propped_primaries
-        print('Finished particle loop')
-        print('-------------------------------------------')
-        end = time()
-        print(
-            'The simulation ' +
-            'took %f seconds' % (end - start))
-        print('-------------------------------------------')
-        print('-------------------------------------------')
-        print('Results are stored in self.results')
-        print('-------------------------------------------')
-
-    def sim(self):
-        """ Utility function to run all steps of the simulation
-        """
-        self.injection()
-        self.propagate()
-        print('Dumping results')
-        self.construct_output(
-            sim_switch=config['photon propagator']['name']
-        )
-        # except ValueError:
-        #     print('No hits generated, skipping dump!')
-        config["runtime"] = None
-        print('Finished dump')
-        if config["general"]["clean up"]:
-            print('-------------------------------------------')
-            print('-------------------------------------------')
-            self._clean_up()
-            print("Finished cleaning")
-
-        print('Have a good day!')
-        print('-------------------------------------------')
-        print('-------------------------------------------')
-
-
-    def _serialize_injection_to_dict(self, LI_file, fill_dic):
-        self._LI_converter = {
-            tuple([12, 11,-2000001006]): 1,
-            tuple([14, 13,-2000001006]): 1,
-            tuple([16, 15,-2000001006]): 1,
-            tuple([12, 12,-2000001006]): 2,
-            tuple([14, 14,-2000001006]): 2,
-            tuple([16, 16,-2000001006]): 2,
-            tuple([-12, -11,-2000001006]): 1,
-            tuple([-14, -13,-2000001006]): 1,
-            tuple([-16, -15,-2000001006]): 1,
-            tuple([-12, -12,-2000001006]): 2,
-            tuple([-14, -14,-2000001006]): 2,
-            tuple([-16, -16,-2000001006]): 2,
-            tuple([-12, -2000001006,-2000001006]): 0,
-            tuple([-12, 11,-12]): 0,
-            tuple([-12, 13,-14]): 0,
-            tuple([-12, 15,-16]): 0
-        }
-        initial_props = np.array(LI_file[config['run']['group name']]['properties'])
-        interactions = np.array([[i[7], i[5], i[6]] for i in initial_props])
-        initial_type = np.array([i[7] for i in initial_props])
-        initial_energy = np.array([i[0] for i in initial_props])
-        initial_zenith = np.array([i[1] for i in initial_props])
-        initial_azimuth = np.array([i[2] for i in initial_props])
-        bjorkenx = np.array([i[3] for i in initial_props])
-        bjorkeny = np.array([i[3] for i in initial_props])
-        injected_pos_x = np.array([i[8] for i in initial_props])
-        injected_pos_y = np.array([i[9] for i in initial_props])
-        injected_pos_z = np.array([i[10] for i in initial_props])
-        column_depth = np.array([i[11] for i in initial_props])
-        int_ids = np.array([self._LI_converter[tuple(i)] for i in interactions])
-        # TODO: Currently the names are hardcoded. This should be changed
-        initial_types_1 = np.array([i[1] for i in LI_file[config['run']['group name']]['final_1'][:]])
-        initial_types_2 = np.array([i[1] for i in LI_file[config['run']['group name']]['final_2'][:]])
-        initial_pos_1 = np.array([i[2] for i in LI_file[config['run']['group name']]['final_1'][:]])
-        initial_pos_2 = np.array([i[2] for i in LI_file[config['run']['group name']]['final_2'][:]])
-        initial_dir_1 = np.array([i[3] for i in LI_file[config['run']['group name']]['final_1'][:]])
-        initial_dir_2 = np.array([i[3] for i in LI_file[config['run']['group name']]['final_2'][:]])
-        initial_energy_1 = np.array([i[4] for i in LI_file[config['run']['group name']]['final_1'][:]])
-        initial_energy_2 = np.array([i[4] for i in LI_file[config['run']['group name']]['final_2'][:]])
-        events_idx = np.array(range(len(initial_types_1)))
-        fill_dic['event_id'] = events_idx
-        fill_dic['mc_truth'] = {
-            'injection_energy': initial_energy,
-            'injection_type': initial_type,
-            'injection_interaction_type': int_ids,
-            'injection_zenith': initial_zenith,
-            'injection_azimuth': initial_azimuth,
-            'injection_bjorkenx': bjorkenx,
-            'injection_bjorkeny': bjorkeny,
-            'injection_position_x': injected_pos_x,
-            'injection_position_y': injected_pos_y,
-            'injection_position_z': injected_pos_z,
-            'injection_column_depth': column_depth,
-            'primary_lepton_1_type': initial_types_1,
-            'primary_hadron_1_type': initial_types_2,
-            'primary_lepton_1_position_x': np.array(initial_pos_1[:, 0]),
-            'primary_lepton_1_position_y': np.array(initial_pos_1[:, 1]),
-            'primary_lepton_1_position_z': np.array(initial_pos_1[:, 2]),
-            'primary_hadron_1_position_x': np.array(initial_pos_2[:, 0]),
-            'primary_hadron_1_position_y': np.array(initial_pos_2[:, 1]),
-            'primary_hadron_1_position_z': np.array(initial_pos_2[:, 2]),
-            'primary_lepton_1_direction_theta': np.array(initial_dir_1[:, 0]),
-            'primary_lepton_1_direction_phi': np.array(initial_dir_1[:, 1]),
-            'primary_hadron_1_direction_theta': np.array(initial_dir_2[:, 0]),
-            'primary_hadron_1_direction_phi': np.array(initial_dir_2[:, 1]),
-            'primary_lepton_1_energy': initial_energy_1,
-            'primary_hadron_1_energy': initial_energy_2,
-            'total_energy': initial_energy_1 + initial_energy_2
-        }
-
-    def _serialize_results_to_dict(
-        self,
-        results,
-        record,
-        fill_dic,
-        particle="lepton"
-    ):
-        # TODO: Optimize this. Currently this is extremely inefficient.
-            # first set
-            all_ids_1 = []
-            for event in results:
-                dom_ids_1 = []
-                for id_dom, dom in enumerate(event):
-                    if len(dom) > 0:
-                        dom_ids_1.append([id_dom] * len(dom))
-                dom_ids_1 = ak.flatten(ak.Array(dom_ids_1), axis=None)
-                all_ids_1.append(dom_ids_1)
-            all_ids_1 = ak.Array(all_ids_1)
-            all_hits_1 =  []
-            for event in results:
-                all_hits_1.append(ak.flatten(event, axis=None))
-            all_hits_1 = ak.Array(all_hits_1)
-            # Positional sensor information
-            sensor_pos_1 = np.array([
-                self._det.module_coords[hits]
-                for hits in all_ids_1
-            ], dtype=object)
-            sensor_string_id_1 = np.array([
-                np.array(self._det._om_keys)[event]
-                for event in all_ids_1
-            ], dtype=object)
-            # The losses
-            loss_counts = np.array([[
-                source.n_photons[0] for source in event.sources
-            ] for event in record], dtype=object)
-            # This is as inefficient as possible
-            fill_dic[particle] = {
-                'sensor_id': all_ids_1,
-                'sensor_pos_x': np.array([
-                    event[:, 0] for event in sensor_pos_1
-                ], dtype=object),
-                'sensor_pos_y': np.array([
-                    event[:, 1] for event in sensor_pos_1
-                ], dtype=object),
-                'sensor_pos_z': np.array([
-                    event[:, 2] for event in sensor_pos_1
-                ], dtype=object),
-                'sensor_string_id': np.array([
-                    event[:, 0] for event in sensor_string_id_1
-                ], dtype=object),
-                't': all_hits_1,
-                'loss_pos_x': np.array([[
-                    source.position[0] for source in event.sources
-                ] for event in record], dtype=object),
-                'loss_pos_y': np.array([[
-                    source.position[1] for source in event.sources
-                ] for event in record], dtype=object),
-                'loss_pos_z': np.array([[
-                    source.position[2] for source in event.sources
-                ] for event in record], dtype=object),
-                'loss_n_photons': loss_counts
-            }
-
-    def _construct_totals_from_dict(
-            self, fill_dic
-        ):
-        # TODO: Remove hardcoding
-        # Total
-        sensor_id_all = np.concatenate(
-            (
-                fill_dic['primary_lepton_1']['sensor_id'],
-                fill_dic['primary_hadron_1']['sensor_id']),
-            axis=1)
-        sensor_pos_all = np.array([
-        self._det.module_coords[hits]
-            for hits in sensor_id_all
-        ], dtype=object)
-        sensor_string_id_all = np.array([
-            np.array(self._det._om_keys)[event]
-            for event in sensor_id_all
-        ], dtype=object)
-        fill_dic['total'] = {
-            'sensor_id': sensor_id_all,
-            'sensor_pos_x': np.array([
-                event[:, 0] for event in sensor_pos_all
-            ], dtype=object),
-            'sensor_pos_y': np.array([
-                event[:, 1] for event in sensor_pos_all
-            ], dtype=object),
-            'sensor_pos_z': np.array([
-                event[:, 2] for event in sensor_pos_all
-            ], dtype=object),
-            'sensor_string_id': np.array([
-                event[:, 0] for event in sensor_string_id_all
-            ], dtype=object),
-            't': np.concatenate(
-                (fill_dic['primary_lepton_1']['t'],
-                 fill_dic['primary_hadron_1']['t']), axis=1),
-        }
-
-    def _serialize_particle_to_dict(self, particles, parent_ids, is_full):
-        tree = {}
-        print
-        tree["pdg_mc_code"] = [int(p) for p in particles]
-        tree["energy"] = [p.e for p in particles]
-        tree["event_id"] = [p.event_id for p in particles]
-        tree["position_x"] = [p.position[0] for p in particles]
-        tree["position_y"] = [p.position[1] for p in particles]
-        tree["position_z"] = [p.position[2] for p in particles]
-        tree["direction_x"] = [p.direction[0] for p in particles]
-        tree["direction_y"] = [p.direction[1] for p in particles]
-        tree["direction_z"] = [p.direction[2] for p in particles]
-        #tree["parent"] = parent_ids
-        tree["string_id"] = [
-            [hit[0] for hit in p.hits] if len(p.hits) > 0 else [-1]
-            for p in particles
-        ]
-        tree["sensor_id"] = [
-            [hit[1] for hit in p.hits] if len(p.hits) > 0 else [-1]
-            for p in particles
-        ]
-        tree["t"] = [
-            [hit[2] for hit in p.hits] if len(p.hits) > 0 else [-1]
-            for p in particles
-        ]
-        if is_full:
-            for i, particle in enumerate(particles):
-                for child in particle.children:
-                    tree["string_id"][i] = np.hstack(
-                        (tree["string_id"][i], [hit[0] for hit in child.hits])
-                    )
-                    tree["sensor_id"][i] = np.hstack(
-                        (tree["sensor_id"][i], [hit[1] for hit in child.hits])
-                    )
-                    tree["t"][i] = np.hstack(
-                        (tree["t"][i], [hit[2] for hit in child.hits])
-                    )
-        return ak.Array(tree)
-
-    def construct_output(
-            self,
-            sim_switch="olympus"
-        ):
-        """ Constructs a parquet file with metadata from the generated files.
-        Currently this still treats olympus and ppc output differently.
-
-        Parameters
-        ----------
-        sim_switch: str
-            switch for olympus or ppc mode
-
-        Notes
-        -----
-        It contains the fields: 
-            ['event_id',
-             'mc_truth'
-             'lepton',
-             'hadron',
-             'total]
-        Load the file using the awkward method from_parquet
-        mc_truth, lepton, hadron and total in turn contain subfields.
-        """
-        # TODO: Unify this for olympus and PPC
-        print("Generating output for a " + sim_switch + " simulation.")
-        print("Generating the different particle fields...")
-        tree = {}
-        if ((sim_switch == "PPC") or (sim_switch == "PPC_CUDA")):
-            n = int(len(self._propped_primaries)/2)
-            finals1 = self._propped_primaries[:n]
-            finals2 = self._propped_primaries[n:]
-            # TODO actually do this....
-            for i, finals in enumerate([finals1, finals2]):
-                tree[f"final_{i+1}"] = (
-                    self._serialize_particle_to_dict(
-                        finals,
-                        None,
-                        False
-                    )
-                )
-            ## Looping over primaries, change hardcoding
-            #starting_particles = ['primary_lepton_1', 'primary_hadron_1']
-            #try:
-            #    for i, primary in enumerate(starting_particles):
-            #        self._serialize_results_to_dict(
-            #            self._results['final_%d' % (i + 1)],
-            #            self._results_record['final_%d' % (i + 1)],
-            #            tree, primary
-            #        )
-            #    self._construct_totals_from_dict(tree)
-            #except:
-            #    warn("No hits generated!")
-            #tree = ak.Array(tree)
-            #for i, primary in enumerate(self._propped_primaries):
-            #    tree = tree[f"primary_{i+1}"]
-            #    self._serialize_particle_to_dict(primary, tree, 0, self._is_full)
-            #    if self._is_full:
-            #        for j, child in enumerate(primary.children):
-            #            tree[f"child_{i+1}_{j+1}"] = self._serialize_particle_to_dict(child, i, self._is_full)
-        else:
-            self._serialize_injection_to_dict(self._LI_raw, tree)
-            # Looping over primaries, change hardcoding
-            starting_particles = ['primary_lepton_1', 'primary_hadron_1']
-            try:
-                for i, primary in enumerate(starting_particles):
-                    self._serialize_results_to_dict(
-                        self._results['final_%d' % (i + 1)],
-                        self._results_record['final_%d' % (i + 1)],
-                        tree,
-                        primary
-                    )
-                self._construct_totals_from_dict(tree)
-            except:
-                warn("No hits generated!")
-            tree = ak.Array(tree)
-        print("Converting to parquet")
-        ak.to_parquet(
-            tree,
-            config['photon propagator']['storage location'] +
-            config['general']['meta name'] + '.parquet'
-        )
-        print("Adding metadata")
-        # Adding meta data
-        table = pq.read_table(
-            config['photon propagator']['storage location'] +
-            config['general']['meta name'] + '.parquet')
-        config['runtime'] = None
-        custom_meta_data = json.dumps(config)
-        custom_meta_data_key = 'config_prometheus'
-        combined_meta = {
-            custom_meta_data_key.encode() : custom_meta_data.encode()
-        }
-        table = table.replace_schema_metadata(combined_meta)
-        pq.write_table(
-            table,
-            config['photon propagator']['storage location'] +
-            config['general']['meta name'] + '.parquet'
-        )
-        print("Finished new data file")
-
-    def plot(self, event, **kwargs):
-        plot_event(event, self._det, **kwargs)
-
-
-    def event_plotting(
-            self, det, event, record=None,
-            plot_tfirst=False, plot_hull=False):
-        """ utilizes olympus plotting to generate a plot
-        Parameters
-        ----------
-        det : Detector
-            A detector object
-        event : awkward.array
-            The resulting events from the simulation
-        record : awkward.array
-            Record of the results from the simulation
-        """
-        self._pp._plotting(
-            det, event, record=record,
-            plot_tfirst=plot_tfirst, plot_hull=plot_hull)
-
-    def __del__(self):
-        """ What to do when the hebe instance is deleted
-        """
-        print("I am melting.... AHHHHHH!!!!")
-
-    def _clean_up(self):
-        """ Remove temporary and intermediate files.
-        """
-        print("Removing intermediate data files.")
-        os.remove(config['lepton injector']['simulation']['output name'])
-        os.remove('./config.lic')
-        for key in self._results.keys():
-            try:
-                os.remove(
-                    config['photon propagator']['storage location'] + key + '.parquet'
-                )
-            except FileNotFoundError:
+# -*- coding: utf-8 -*-
+# hebe.py
+# Copyright (C) 2022 Christian Haack, Jeffrey Lazar, Stephan Meighen-Berger,
+# Interface class to the package
+
+# imports
+import numpy as np
+import h5py
+import awkward as ak
+import pyarrow.parquet as pq
+import pyarrow 
+from .utils.geo_utils import get_endcap,get_injRadius,get_volume
+from .config import config
+from .detector import detector_from_geo
+#from .detector_handler import DH
+from .photonpropagator import PP
+from .lepton_prop import LP
+from .lepton_injector import LepInj
+# from .ppc_plotting import plot_event
+from .particle import Particle
+from .utils.hebe_ui import run_ui
+
+from tqdm import tqdm
+from time import time
+from warnings import warn
+import os
+import json
+os.environ["XLA_PYTHON_CLIENT_MEM_FRACTION"] = "0.5"
+
+from jax import random  # noqa: E402
+
+
+class HEBE(object):
+    """
+    class: HEBE
+    Interace between LI and Olympus
+    Parameters
+    ----------
+    config : dic
+        Configuration dictionary for the simulation
+    Returns
+    -------
+    None
+    """
+    def __init__(self, userconfig=None):
+        """
+        function: __init__
+        Initializes the class HEBE.
+        Here all run parameters are set.
+        Parameters
+        ----------
+        config : dic
+            Configuration dictionary for the simulation
+        Returns
+        -------
+        None
+        """
+        # Inputs
+        start = time()
+        if userconfig is not None:
+            if isinstance(userconfig, dict):
+                config.from_dict(userconfig)
+            else:
+                config.from_yaml(userconfig)
+        # Dumping config file
+        # Has to happend before the random state is thrown in
+        config["runtime"] = None
+        print('-------------------------------------------')
+        print('Dumping config file')
+        with open(config['general']['config location'], 'w') as f:
+            json.dump(config, f, indent=2)
+        print('Finished dump')
+        # Create RandomState
+        self._is_full = config["general"]["full output"]
+        if config["general"]["random state seed"] is None:
+            rstate = np.random.RandomState()
+            rstate_jax = random.PRNGKey(1)
+        else:
+            rstate = np.random.RandomState(
+                config["general"]["random state seed"]
+            )
+            rstate_jax = random.PRNGKey(
+                config["general"]["random state seed"]
+            )
+        config["runtime"] = {
+            "random state": rstate,
+            "random state jax": rstate_jax,
+        }
+        print('-------------------------------------------')
+        # Setting up the detector
+        print('-------------------------------------------')
+        print('Setting up the detector')
+        #self._dh = DH()
+
+        self._det = detector_from_geo(config["detector"]["detector specs file"])
+        print('Finished the detector')
+        is_ice = config["lepton propagator"]["medium"].lower()=='ice'
+        endcap = get_endcap(self._det.module_coords, is_ice)
+        inj_radius = get_injRadius(self._det.module_coords, is_ice)
+        cyl_radius = get_volume(self._det.module_coords, is_ice)[0]
+        cyl_height = get_volume(self._det.module_coords, is_ice)[1]
+        if not config["lepton injector"]["force injection params"]:
+            warn('Overwriting injection parameters with calculated values')
+            config["lepton injector"]["simulation"]["endcap length"] = endcap
+            config["lepton injector"]["simulation"]["injection radius"] = inj_radius
+            config["lepton injector"]["simulation"]["cylinder radius"] = cyl_radius
+            config["lepton injector"]["simulation"]["cylinder height"] = cyl_height
+        if not config["lepton propagator"]["force propagation params"]:
+            warn('Overwriting propagation parameters with calculated values')
+            config["lepton propagator"]["propogation padding"] = inj_radius
+        # Setting up the lepton propagator
+        print('-------------------------------------------')
+        print('Setting up leptopn propagation')
+        self._lp = LP()
+        print('Finished the lepton propagator')
+        # Photon propagation
+        print('-------------------------------------------')
+        # Setting up the photon propagation
+        print('-------------------------------------------')
+        print('Setting up photon propagation')
+        self._pp = PP(self._lp, self._det)
+        print('Finished the photon propagator')
+        # Photon propagation
+        print('-------------------------------------------')
+        end = time()
+        print(
+            'Setup and preliminary ' +
+            'simulations took %f seconds' % (end - start))
+        print('-------------------------------------------')
+
+    @property
+    def results(self):
+        """ Returns the results from the simulation
+        """
+        return self._results
+
+    @property
+    def results_record(self):
+        """ Returns the record results from the simulation
+        """
+        return self._results_record
+
+    def injection(self):
+        """ Injects leptons according to the config file
+        """
+        # Loading LI data
+        print('-------------------------------------------')
+        start = time()
+        if config["lepton injector"]["inject"]:
+            print('Setting up and running LI')
+            if config['lepton injector']['inject']:
+                print('Injecting')
+                self._LI = LepInj()
+            else:
+                print('Not injecting')
+            print('Finished LI, loading data')
+        self._LI_raw = h5py.File(
+            config['lepton injector']['simulation']['output name'], "r"
+        )
+        self._final_states = {}
+        for elem in config['run']['data sets']:
+            if elem[0]:
+                self._final_states[elem[1]] = (
+                    self._LI_raw[config['run']['group name']][elem[1]]
+                )
+        print('Finished loading')
+        # Creating data set
+        print('Creating the data set for further propagation')
+        if config['run']['subset']['switch']:
+            print('Creating subset')
+            for key in self._final_states.keys():
+                self._final_states[key] = self._final_states[key][
+                    0:config['run']['subset']['counts']
+                ]
+        else:
+            print('Using the full data set')
+        print('Finished the data set')
+        end = time()
+        print(
+            'Injection ' +
+            'simulations took %f seconds' % (end - start))
+        print('-------------------------------------------')
+        print('-------------------------------------------')
+
+    def propagate(self):
+        """ Runs the light yield calculations
+        """
+        print('-------------------------------------------')
+        # Simulation loop
+        print('-------------------------------------------')
+        print('Starting particle loop')
+        start = time()
+        self._new_results = {}
+        self._results = {}
+        self._results_record = {}
+        propped_primaries = []
+        for event_id, key in enumerate(self._final_states.keys()):
+            print('-------------------------------')
+            print('Starting set')
+            self._results[key] = []
+            self._results_record[key] = []
+            self._new_results[key] = []
+            for event in tqdm(self._final_states[key]):
+                # Making sure the event id is okay:
+                if event[1] in config['particles']['explicit']:
+                    pdg_code = event[1]
+                else:
+                    pdg_code = config['particles']['replacement']
+                pos = np.array(event[2])
+                direction = [
+                    np.cos(event[3][1])*np.sin(event[3][0]),
+                    np.sin(event[3][1])*np.sin(event[3][0]),
+                    np.cos(event[3][0])
+                ]
+
+                primary_particle = Particle(
+                    pdg_code,
+                    event[4],
+                    pos,
+                    direction,
+                    event_id,
+                    theta=event[3][0],
+                    phi=event[3][1])
+                res_event, res_record = self._pp._sim(primary_particle)
+                propped_primaries.append(primary_particle)
+                self._new_results[key].append(primary_particle)
+                self._results[key].append(res_event)
+                self._results_record[key].append(res_record)
+            print('-------------------------------')
+        self._propped_primaries = propped_primaries
+        print('Finished particle loop')
+        print('-------------------------------------------')
+        end = time()
+        print(
+            'The simulation ' +
+            'took %f seconds' % (end - start))
+        print('-------------------------------------------')
+        print('-------------------------------------------')
+        print('Results are stored in self.results')
+        print('-------------------------------------------')
+
+    def sim(self):
+        """ Utility function to run all steps of the simulation
+        """
+        self.injection()
+        self.propagate()
+        print('Dumping results')
+        self.construct_output(
+            sim_switch=config['photon propagator']['name']
+        )
+        # except ValueError:
+        #     print('No hits generated, skipping dump!')
+        config["runtime"] = None
+        print('Finished dump')
+        if config["general"]["clean up"]:
+            print('-------------------------------------------')
+            print('-------------------------------------------')
+            self._clean_up()
+            print("Finished cleaning")
+
+        print('Have a good day!')
+        print('-------------------------------------------')
+        print('-------------------------------------------')
+
+
+    def _serialize_injection_to_dict(self, LI_file, fill_dic):
+        self._LI_converter = {
+            tuple([12, 11,-2000001006]): 1,
+            tuple([14, 13,-2000001006]): 1,
+            tuple([16, 15,-2000001006]): 1,
+            tuple([12, 12,-2000001006]): 2,
+            tuple([14, 14,-2000001006]): 2,
+            tuple([16, 16,-2000001006]): 2,
+            tuple([-12, -11,-2000001006]): 1,
+            tuple([-14, -13,-2000001006]): 1,
+            tuple([-16, -15,-2000001006]): 1,
+            tuple([-12, -12,-2000001006]): 2,
+            tuple([-14, -14,-2000001006]): 2,
+            tuple([-16, -16,-2000001006]): 2,
+            tuple([-12, -2000001006,-2000001006]): 0,
+            tuple([-12, 11,-12]): 0,
+            tuple([-12, 13,-14]): 0,
+            tuple([-12, 15,-16]): 0
+        }
+        initial_props = np.array(LI_file[config['run']['group name']]['properties'])
+        interactions = np.array([[i[7], i[5], i[6]] for i in initial_props])
+        initial_type = np.array([i[7] for i in initial_props])
+        initial_energy = np.array([i[0] for i in initial_props])
+        initial_zenith = np.array([i[1] for i in initial_props])
+        initial_azimuth = np.array([i[2] for i in initial_props])
+        bjorkenx = np.array([i[3] for i in initial_props])
+        bjorkeny = np.array([i[3] for i in initial_props])
+        injected_pos_x = np.array([i[8] for i in initial_props])
+        injected_pos_y = np.array([i[9] for i in initial_props])
+        injected_pos_z = np.array([i[10] for i in initial_props])
+        column_depth = np.array([i[11] for i in initial_props])
+        int_ids = np.array([self._LI_converter[tuple(i)] for i in interactions])
+        # TODO: Currently the names are hardcoded. This should be changed
+        initial_types_1 = np.array([i[1] for i in LI_file[config['run']['group name']]['final_1'][:]])
+        initial_types_2 = np.array([i[1] for i in LI_file[config['run']['group name']]['final_2'][:]])
+        initial_pos_1 = np.array([i[2] for i in LI_file[config['run']['group name']]['final_1'][:]])
+        initial_pos_2 = np.array([i[2] for i in LI_file[config['run']['group name']]['final_2'][:]])
+        initial_dir_1 = np.array([i[3] for i in LI_file[config['run']['group name']]['final_1'][:]])
+        initial_dir_2 = np.array([i[3] for i in LI_file[config['run']['group name']]['final_2'][:]])
+        initial_energy_1 = np.array([i[4] for i in LI_file[config['run']['group name']]['final_1'][:]])
+        initial_energy_2 = np.array([i[4] for i in LI_file[config['run']['group name']]['final_2'][:]])
+        events_idx = np.array(range(len(initial_types_1)))
+        fill_dic['event_id'] = events_idx
+        fill_dic['mc_truth'] = {
+            'injection_energy': initial_energy,
+            'injection_type': initial_type,
+            'injection_interaction_type': int_ids,
+            'injection_zenith': initial_zenith,
+            'injection_azimuth': initial_azimuth,
+            'injection_bjorkenx': bjorkenx,
+            'injection_bjorkeny': bjorkeny,
+            'injection_position_x': injected_pos_x,
+            'injection_position_y': injected_pos_y,
+            'injection_position_z': injected_pos_z,
+            'injection_column_depth': column_depth,
+            'primary_lepton_1_type': initial_types_1,
+            'primary_hadron_1_type': initial_types_2,
+            'primary_lepton_1_position_x': np.array(initial_pos_1[:, 0]),
+            'primary_lepton_1_position_y': np.array(initial_pos_1[:, 1]),
+            'primary_lepton_1_position_z': np.array(initial_pos_1[:, 2]),
+            'primary_hadron_1_position_x': np.array(initial_pos_2[:, 0]),
+            'primary_hadron_1_position_y': np.array(initial_pos_2[:, 1]),
+            'primary_hadron_1_position_z': np.array(initial_pos_2[:, 2]),
+            'primary_lepton_1_direction_theta': np.array(initial_dir_1[:, 0]),
+            'primary_lepton_1_direction_phi': np.array(initial_dir_1[:, 1]),
+            'primary_hadron_1_direction_theta': np.array(initial_dir_2[:, 0]),
+            'primary_hadron_1_direction_phi': np.array(initial_dir_2[:, 1]),
+            'primary_lepton_1_energy': initial_energy_1,
+            'primary_hadron_1_energy': initial_energy_2,
+            'total_energy': initial_energy_1 + initial_energy_2
+        }
+
+    def _serialize_results_to_dict(
+        self,
+        results,
+        record,
+        fill_dic,
+        particle="lepton"
+    ):
+        # TODO: Optimize this. Currently this is extremely inefficient.
+            # first set
+            all_ids_1 = []
+            for event in results:
+                dom_ids_1 = []
+                for id_dom, dom in enumerate(event):
+                    if len(dom) > 0:
+                        dom_ids_1.append([id_dom] * len(dom))
+                dom_ids_1 = ak.flatten(ak.Array(dom_ids_1), axis=None)
+                all_ids_1.append(dom_ids_1)
+            all_ids_1 = ak.Array(all_ids_1)
+            all_hits_1 =  []
+            for event in results:
+                all_hits_1.append(ak.flatten(event, axis=None))
+            all_hits_1 = ak.Array(all_hits_1)
+            # Positional sensor information
+            sensor_pos_1 = np.array([
+                self._det.module_coords[hits]
+                for hits in all_ids_1
+            ], dtype=object)
+            sensor_string_id_1 = np.array([
+                np.array(self._det._om_keys)[event]
+                for event in all_ids_1
+            ], dtype=object)
+            # The losses
+            loss_counts = np.array([[
+                source.n_photons[0] for source in event.sources
+            ] for event in record], dtype=object)
+            # This is as inefficient as possible
+            fill_dic[particle] = {
+                'sensor_id': all_ids_1,
+                'sensor_pos_x': np.array([
+                    event[:, 0] for event in sensor_pos_1
+                ], dtype=object),
+                'sensor_pos_y': np.array([
+                    event[:, 1] for event in sensor_pos_1
+                ], dtype=object),
+                'sensor_pos_z': np.array([
+                    event[:, 2] for event in sensor_pos_1
+                ], dtype=object),
+                'sensor_string_id': np.array([
+                    event[:, 0] for event in sensor_string_id_1
+                ], dtype=object),
+                't': all_hits_1,
+                'loss_pos_x': np.array([[
+                    source.position[0] for source in event.sources
+                ] for event in record], dtype=object),
+                'loss_pos_y': np.array([[
+                    source.position[1] for source in event.sources
+                ] for event in record], dtype=object),
+                'loss_pos_z': np.array([[
+                    source.position[2] for source in event.sources
+                ] for event in record], dtype=object),
+                'loss_n_photons': loss_counts
+            }
+
+    def _construct_totals_from_dict(
+            self, fill_dic
+        ):
+        # TODO: Remove hardcoding
+        # Total
+        sensor_id_all = np.concatenate(
+            (
+                fill_dic['primary_lepton_1']['sensor_id'],
+                fill_dic['primary_hadron_1']['sensor_id']),
+            axis=1)
+        sensor_pos_all = np.array([
+        self._det.module_coords[hits]
+            for hits in sensor_id_all
+        ], dtype=object)
+        sensor_string_id_all = np.array([
+            np.array(self._det._om_keys)[event]
+            for event in sensor_id_all
+        ], dtype=object)
+        fill_dic['total'] = {
+            'sensor_id': sensor_id_all,
+            'sensor_pos_x': np.array([
+                event[:, 0] for event in sensor_pos_all
+            ], dtype=object),
+            'sensor_pos_y': np.array([
+                event[:, 1] for event in sensor_pos_all
+            ], dtype=object),
+            'sensor_pos_z': np.array([
+                event[:, 2] for event in sensor_pos_all
+            ], dtype=object),
+            'sensor_string_id': np.array([
+                event[:, 0] for event in sensor_string_id_all
+            ], dtype=object),
+            't': np.concatenate(
+                (fill_dic['primary_lepton_1']['t'],
+                 fill_dic['primary_hadron_1']['t']), axis=1),
+        }
+
+    def _serialize_particle_to_dict(self, particles, parent_ids, is_full):
+        tree = {}
+        print
+        tree["pdg_mc_code"] = [int(p) for p in particles]
+        tree["energy"] = [p.e for p in particles]
+        tree["event_id"] = [p.event_id for p in particles]
+        tree["position_x"] = [p.position[0] for p in particles]
+        tree["position_y"] = [p.position[1] for p in particles]
+        tree["position_z"] = [p.position[2] for p in particles]
+        tree["direction_x"] = [p.direction[0] for p in particles]
+        tree["direction_y"] = [p.direction[1] for p in particles]
+        tree["direction_z"] = [p.direction[2] for p in particles]
+        #tree["parent"] = parent_ids
+        tree["string_id"] = [
+            [hit[0] for hit in p.hits] if len(p.hits) > 0 else [-1]
+            for p in particles
+        ]
+        tree["sensor_id"] = [
+            [hit[1] for hit in p.hits] if len(p.hits) > 0 else [-1]
+            for p in particles
+        ]
+        tree["t"] = [
+            [hit[2] for hit in p.hits] if len(p.hits) > 0 else [-1]
+            for p in particles
+        ]
+        if is_full:
+            for i, particle in enumerate(particles):
+                for child in particle.children:
+                    tree["string_id"][i] = np.hstack(
+                        (tree["string_id"][i], [hit[0] for hit in child.hits])
+                    )
+                    tree["sensor_id"][i] = np.hstack(
+                        (tree["sensor_id"][i], [hit[1] for hit in child.hits])
+                    )
+                    tree["t"][i] = np.hstack(
+                        (tree["t"][i], [hit[2] for hit in child.hits])
+                    )
+        return ak.Array(tree)
+
+    def construct_output(
+            self,
+            sim_switch="olympus"
+        ):
+        """ Constructs a parquet file with metadata from the generated files.
+        Currently this still treats olympus and ppc output differently.
+
+        Parameters
+        ----------
+        sim_switch: str
+            switch for olympus or ppc mode
+
+        Notes
+        -----
+        It contains the fields: 
+            ['event_id',
+             'mc_truth'
+             'lepton',
+             'hadron',
+             'total]
+        Load the file using the awkward method from_parquet
+        mc_truth, lepton, hadron and total in turn contain subfields.
+        """
+        # TODO: Unify this for olympus and PPC
+        print("Generating output for a " + sim_switch + " simulation.")
+        print("Generating the different particle fields...")
+        tree = {}
+        if ((sim_switch == "PPC") or (sim_switch == "PPC_CUDA")):
+            n = int(len(self._propped_primaries)/2)
+            finals1 = self._propped_primaries[:n]
+            finals2 = self._propped_primaries[n:]
+            # TODO actually do this....
+            for i, finals in enumerate([finals1, finals2]):
+                tree[f"final_{i+1}"] = (
+                    self._serialize_particle_to_dict(
+                        finals,
+                        None,
+                        False
+                    )
+                )
+            ## Looping over primaries, change hardcoding
+            #starting_particles = ['primary_lepton_1', 'primary_hadron_1']
+            #try:
+            #    for i, primary in enumerate(starting_particles):
+            #        self._serialize_results_to_dict(
+            #            self._results['final_%d' % (i + 1)],
+            #            self._results_record['final_%d' % (i + 1)],
+            #            tree, primary
+            #        )
+            #    self._construct_totals_from_dict(tree)
+            #except:
+            #    warn("No hits generated!")
+            #tree = ak.Array(tree)
+            #for i, primary in enumerate(self._propped_primaries):
+            #    tree = tree[f"primary_{i+1}"]
+            #    self._serialize_particle_to_dict(primary, tree, 0, self._is_full)
+            #    if self._is_full:
+            #        for j, child in enumerate(primary.children):
+            #            tree[f"child_{i+1}_{j+1}"] = self._serialize_particle_to_dict(child, i, self._is_full)
+        else:
+            self._serialize_injection_to_dict(self._LI_raw, tree)
+            # Looping over primaries, change hardcoding
+            starting_particles = ['primary_lepton_1', 'primary_hadron_1']
+            try:
+                for i, primary in enumerate(starting_particles):
+                    self._serialize_results_to_dict(
+                        self._results['final_%d' % (i + 1)],
+                        self._results_record['final_%d' % (i + 1)],
+                        tree,
+                        primary
+                    )
+                self._construct_totals_from_dict(tree)
+            except:
+                warn("No hits generated!")
+            tree = ak.Array(tree)
+        print("Converting to parquet")
+        ak.to_parquet(
+            tree,
+            config['photon propagator']['storage location'] +
+            config['general']['meta name'] + '.parquet'
+        )
+        print("Adding metadata")
+        # Adding meta data
+        table = pq.read_table(
+            config['photon propagator']['storage location'] +
+            config['general']['meta name'] + '.parquet')
+        config['runtime'] = None
+        custom_meta_data = json.dumps(config)
+        custom_meta_data_key = 'config_prometheus'
+        combined_meta = {
+            custom_meta_data_key.encode() : custom_meta_data.encode()
+        }
+        table = table.replace_schema_metadata(combined_meta)
+        pq.write_table(
+            table,
+            config['photon propagator']['storage location'] +
+            config['general']['meta name'] + '.parquet'
+        )
+        print("Finished new data file")
+
+    def plot(self, event, **kwargs):
+        plot_event(event, self._det, **kwargs)
+
+
+    def event_plotting(
+            self, det, event, record=None,
+            plot_tfirst=False, plot_hull=False):
+        """ utilizes olympus plotting to generate a plot
+        Parameters
+        ----------
+        det : Detector
+            A detector object
+        event : awkward.array
+            The resulting events from the simulation
+        record : awkward.array
+            Record of the results from the simulation
+        """
+        self._pp._plotting(
+            det, event, record=record,
+            plot_tfirst=plot_tfirst, plot_hull=plot_hull)
+
+    def __del__(self):
+        """ What to do when the hebe instance is deleted
+        """
+        print("I am melting.... AHHHHHH!!!!")
+
+    def _clean_up(self):
+        """ Remove temporary and intermediate files.
+        """
+        print("Removing intermediate data files.")
+        os.remove(config['lepton injector']['simulation']['output name'])
+        os.remove('./config.lic')
+        for key in self._results.keys():
+            try:
+                os.remove(
+                    config['photon propagator']['storage location'] + key + '.parquet'
+                )
+            except FileNotFoundError:
                 continue