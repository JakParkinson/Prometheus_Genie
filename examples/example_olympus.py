# example.ipynb
# Authors: Stephan Meighen-Berger
# Shows how to generate some simple data sets
# imports
import sys
sys.path.append('../')
from prometheus import Prometheus, config
from jax.config import config as jconfig
import gc
import os
import tracemalloc
import warnings
# Ignore some jax warnings (for now)
warnings.simplefilter(action='ignore', category=FutureWarning)

jconfig.update("jax_enable_x64", True)

def main(args=None):
    if args is None:
        args = 1337
        print("Using default seed!")
    else:
        rset = int(args[1])
    print('CURRENT SET %d' % rset)
    config["general"]["random state seed"] = rset
    config["general"]["meta_name"] = f'meta_data_{rset}'
    config['general']['clean up'] = False
    config['general']['storage location'] = f'./output/orca2_{rset}_'
    config['injection']["LeptonInjector"]['paths']['output name'] = (
        f"./output/orca2_{rset}_output_LI.h5"
    )
    config['injection']["LeptonInjector"]['simulation']['nevents'] = 10
<<<<<<< HEAD
    config['injection']["LeptonInjector"]['simulation']['minimal energy'] = 1e2
    config['injection']["LeptonInjector"]['simulation']['maximal energy'] = 1e3
    config['photon propagator']['olympus']['simulation']['splitter'] = 1000
    config['detector']['injection offset'] = [0., 0., 0]
    config['photon propagator']['name'] = 'olympus'
    config["detector"]["specs file"] = '../hebe/data/orca-geo'
    prometheus = Prometheus()
=======
    config['injection']["LeptonInjector"]['simulation']['minimal energy'] = 1e4
    config['injection']["LeptonInjector"]['simulation']['maximal energy'] = 1e5
    config['photon propagator']['olympus']['simulation']['splitter'] = 3000
    config['photon propagator']['name'] = 'olympus'
    config["detector"]["specs file"] = '../prometheus/data/pone_triangle-geo'
    prom = Prometheus()
>>>>>>> 98c0ac12

    prom.sim()
    del prom
    gc.collect()
    # Getting all memory using os.popen()
    total_memory, used_memory, _ = map(
        int, os.popen('free -t -m').readlines()[-1].split()[1:])
    # Memory usage
    print("RAM memory % used:", round((used_memory/total_memory) * 100, 2))

if __name__ == "__main__":
    print("--------------------------------------------------------------")
    print("--------------------------------------------------------------")
    print("Launching simulation")
    tracemalloc.start()
    main(sys.argv)
    print(tracemalloc.get_traced_memory())
    tracemalloc.stop()
    print("Finished call")
    print("--------------------------------------------------------------")
    print("--------------------------------------------------------------")<|MERGE_RESOLUTION|>--- conflicted
+++ resolved
@@ -30,22 +30,12 @@
         f"./output/orca2_{rset}_output_LI.h5"
     )
     config['injection']["LeptonInjector"]['simulation']['nevents'] = 10
-<<<<<<< HEAD
-    config['injection']["LeptonInjector"]['simulation']['minimal energy'] = 1e2
-    config['injection']["LeptonInjector"]['simulation']['maximal energy'] = 1e3
-    config['photon propagator']['olympus']['simulation']['splitter'] = 1000
-    config['detector']['injection offset'] = [0., 0., 0]
-    config['photon propagator']['name'] = 'olympus'
-    config["detector"]["specs file"] = '../hebe/data/orca-geo'
-    prometheus = Prometheus()
-=======
     config['injection']["LeptonInjector"]['simulation']['minimal energy'] = 1e4
     config['injection']["LeptonInjector"]['simulation']['maximal energy'] = 1e5
     config['photon propagator']['olympus']['simulation']['splitter'] = 3000
     config['photon propagator']['name'] = 'olympus'
-    config["detector"]["specs file"] = '../prometheus/data/pone_triangle-geo'
-    prom = Prometheus()
->>>>>>> 98c0ac12
+    config["detector"]["specs file"] = '../hebe/data/orca-geo'
+    prometheus = Prometheus()
 
     prom.sim()
     del prom
