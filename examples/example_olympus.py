--- conflicted
+++ resolved
@@ -34,13 +34,8 @@
     config['injection']["LeptonInjector"]['simulation']['maximal energy'] = 1e3
     config['photon propagator']['olympus']['simulation']['splitter'] = 4000
     config['photon propagator']['name'] = 'olympus'
-<<<<<<< HEAD
     config["detector"]["specs file"] = '../prometheus/data/orca-geo'
     prom = Prometheus()
-=======
-    config["detector"]["specs file"] = '../prometheus/data/pone_triangle-geo'
-    prometheus = Prometheus()
->>>>>>> 96440d33
 
     prometheus.sim()
     del prometheus
