# -*- coding: utf-8 -*-
# Name: config.py
# Copyright (C) 2022 Stephan Meighen-Berger
# Config file for the pr_dformat package.

from typing import Dict, Any
import yaml
import os

RESOURCES_DIR = os.path.abspath(f"{os.path.dirname(__file__)}/../resources/")

_baseconfig: Dict[str, Any]

_baseconfig = {
    ###########################################################################
    # General inputs
    ###########################################################################
    "general": {
        # Random state seed
        "version": "github"
    },
    ###########################################################################
    # Scenario input
    ###########################################################################
    "run": {
        "run number": 1337,
        'nevents': 10,
        'storage prefix': './output/',
<<<<<<< HEAD
=======
        'config name': 'config',
        # 'full output' : False,
>>>>>>> 51808feb
        # Random seed will follow run number if None
        "outfile": None,
        "random state seed": None,
<<<<<<< HEAD
        'subset': None
=======
>>>>>>> 51808feb
    },
    ###########################################################################
    # Detector
    ###########################################################################
    "detector": {
        'geo file': None # Name of the file to use for detector
    },
    ###########################################################################
    # Injection
    ###########################################################################
    'injection': {
        'name': 'LeptonInjector',
        'LeptonInjector': {
            'inject': True,
            'paths':{
                'install location': '/opt/LI/install/lib/python3.9/site-packages',
                'xsec dir': f'{RESOURCES_DIR}/cross_section_splines/',
                # These fields will be set with output prefix and run number
                "earth model location": None,
                'injection file': None,
                "lic file": None,
                'diff xsec': None,
                'total xsec': None,
            },
            'simulation': {
<<<<<<< HEAD
=======

>>>>>>> 51808feb
                'final state 1': 'MuMinus',
                'final state 2': 'Hadrons',
                'minimal energy': 1e2, # GeV
                'maximal energy': 1e6, # GeV
                'power law': 1.0, # Energies picked by E^{-(power law)}
                'min zenith': 0.0, # degree
                'max zenith': 180.0, # degree
                'min azimuth': 0.0, # degree
                'max azimuth': 360.0, # degree
                # The following None params will be set internally unless specified
<<<<<<< HEAD
                'is ranged': None, # TODO account for this into mims
=======
                "is ranged": None,
>>>>>>> 51808feb
                "injection radius": None, # m
                "endcap length": None, # m
                "cylinder radius": None, # m
                "cylinder height": None, # m
                'earth model': None
            },
        },
        'Prometheus':{
            # TODO make error if this is set to True
            'inject': False,
            'paths': {
                'injection file': None,
            },
            'simulation': {}
        },
        'GENIE':{
            # TODO make error if this is set to True
            'inject': False,
            'paths': {
                "injection file": None,
            },
            'simulation': {}
        }
    },
    ###########################################################################
    # Lepton propagator
    ###########################################################################
    'lepton propagator': {
        'name': 'new proposal',
        # PROPOSAL with versions >= 7
        "new proposal":{
            "paths":{
                "tables path": f"{RESOURCES_DIR}/PROPOSAL_tables/",
                "earth model location": None,
            },
            "simulation":{
                # TODO Maybe this should all be in M
                #'track length': 5000,
                # TODO figure out why this breaks for 1e-2
                'vcut': 1,
                'ecut': 0.5, # GeV
                'soft losses': False, # These are particles that don't generate cherenkov light
                'interpolation': True,
                'lpm effect': True,
                'continuous randomization': True,
                'soft losses': True,
                "interpolate": True,
                'scattering model': "Moliere",
                #'maximum radius': 1e18, # m
                # all none elements will be set off detector config settings
                #'inner radius': None,
                'propagation padding': None, # m
                # TODO is this being used
                'medium': None,
            },
        },
        # PROPOSAL with versions <= 6
        "old proposal":{
            "paths":{
                "tables path": "~/.local/share/PROPOSAL/tables",
                "earth model location": None,
            },
            "simulation":{
                #'track length': 5000,
                'vcut': 1,
                'ecut': 0.1, # GeV
                'soft losses': False,
                'interpolation': True,
                'lpm effect': True,
                'continuous randomization': True,
                'soft losses': True,
                'scattering model': "Moliere",
                # 'force propagation params': False,
                #'maximum radius' : 1e18, # m
                # all none elements will be set off detector config settings
                #'inner radius': None,
                'propagation padding': None,
                'medium': None,
            }
        }
    },
    ###########################################################################
    # Photon propagator
    ###########################################################################
    'photon propagator': {
        'name': None, # We will set this based on detector medium
        "photon field name": "photons",
        'olympus': {
            "paths": {
                'location': f"{RESOURCES_DIR}/olympus_resources/",
                'photon model': 'pone_config.json',
                'flow': "photon_arrival_time_nflow_params.pickle",
                'counts': "photon_arrival_time_counts_params.pickle",
                #"photon field name": "photons",
                #"outfile": None
            },
            "simulation": {
                'files': True,
                'wavelength': 700,  # in nm
                'splitter': 3000,  # Module chunks to work on at once (higher = faster but more memory)
            },
            'particles':
            {
                'track particles': [13, -13],
                'explicit': [11, -11, 111, 211, 13, -13, 15, -15],
                'replacement': 2212,
            },
        },
        'PPC_CUDA':{
            "paths":{
                'location': f'{RESOURCES_DIR}/PPC_executables/PPC_CUDA/',
                'force': False,
                "ppc_tmpdir:": "./.ppc_tmp",
                'ppc_tmpfile':'.event_hits.ppc.tmp',
                'f2k_tmpfile':'.event_losses.f2k.tmp',
                'ppc_prefix':'',
                'f2k_prefix':'',
                'ppctables':'../resources/PPC_tables/ic_accept_all/',
                'ppc_exe':'../resources/PPC_executables/PPC_CUDA/ppc', # binary executable
                #"outfile": None
            },
            "simulation": {
                'device':0, # GPU,
                'supress_output': True,
            }
        },
        'PPC': {
            "paths": {
                'location':f'{RESOURCES_DIR}/PPC_executables/PPC/',
                'force': False,
                "ppc_tmpdir:": "./.ppc_tmp",
                'ppc_tmpfile': '.event_hits.ppc.tmp',
                'f2k_tmpfile': '.event_losses.f2k.tmp',
                'ppc_prefix':'',
                'f2k_prefix':'',
                'ppctables':'../resources/PPC_tables/ic_accept_all/',
                'ppc_exe': '../resources/PPC_executables/PPC/ppc',  # binary executable
                #"photon field name": "photons",
                #"outfile": None,
            },
            "simulation": {
                'device': 0,  # CPU
                'supress_output': True
            }
        },
    }
}

class ConfigClass(dict):
    """ The configuration class. This is used
    by the package for all parameter settings. If something goes wrong
    its usually here.
    Parameters
    ----------
    config : dic
        The config dictionary
    Returns
    -------
    None
    """

    def __init__(self, *args, **kwargs):
        super().__init__(*args, **kwargs)

    # TODO: Update this
    def from_yaml(self, yaml_file: str) -> None:
        """ Update config with yaml file
        Parameters
        ----------
        yaml_file : str
            path to yaml file
        Returns
        -------
        None
        """
        yaml_config = yaml.load(open(yaml_file), Loader=yaml.SafeLoader)
        self.update(yaml_config)

    # TODO: Update this
    def from_dict(self, user_dict: Dict[Any, Any]) -> None:
        """ Creates a config from dictionary
        Parameters
        ----------
        user_dict : dic
            The user dictionary
        Returns
        -------
        None
        """
        self.update(user_dict)


config = ConfigClass(_baseconfig)
<|MERGE_RESOLUTION|>--- conflicted
+++ resolved
@@ -1,277 +1,261 @@
-# -*- coding: utf-8 -*-
-# Name: config.py
-# Copyright (C) 2022 Stephan Meighen-Berger
-# Config file for the pr_dformat package.
-
-from typing import Dict, Any
-import yaml
-import os
-
-RESOURCES_DIR = os.path.abspath(f"{os.path.dirname(__file__)}/../resources/")
-
-_baseconfig: Dict[str, Any]
-
-_baseconfig = {
-    ###########################################################################
-    # General inputs
-    ###########################################################################
-    "general": {
-        # Random state seed
-        "version": "github"
-    },
-    ###########################################################################
-    # Scenario input
-    ###########################################################################
-    "run": {
-        "run number": 1337,
-        'nevents': 10,
-        'storage prefix': './output/',
-<<<<<<< HEAD
-=======
-        'config name': 'config',
-        # 'full output' : False,
->>>>>>> 51808feb
-        # Random seed will follow run number if None
-        "outfile": None,
-        "random state seed": None,
-<<<<<<< HEAD
-        'subset': None
-=======
->>>>>>> 51808feb
-    },
-    ###########################################################################
-    # Detector
-    ###########################################################################
-    "detector": {
-        'geo file': None # Name of the file to use for detector
-    },
-    ###########################################################################
-    # Injection
-    ###########################################################################
-    'injection': {
-        'name': 'LeptonInjector',
-        'LeptonInjector': {
-            'inject': True,
-            'paths':{
-                'install location': '/opt/LI/install/lib/python3.9/site-packages',
-                'xsec dir': f'{RESOURCES_DIR}/cross_section_splines/',
-                # These fields will be set with output prefix and run number
-                "earth model location": None,
-                'injection file': None,
-                "lic file": None,
-                'diff xsec': None,
-                'total xsec': None,
-            },
-            'simulation': {
-<<<<<<< HEAD
-=======
-
->>>>>>> 51808feb
-                'final state 1': 'MuMinus',
-                'final state 2': 'Hadrons',
-                'minimal energy': 1e2, # GeV
-                'maximal energy': 1e6, # GeV
-                'power law': 1.0, # Energies picked by E^{-(power law)}
-                'min zenith': 0.0, # degree
-                'max zenith': 180.0, # degree
-                'min azimuth': 0.0, # degree
-                'max azimuth': 360.0, # degree
-                # The following None params will be set internally unless specified
-<<<<<<< HEAD
-                'is ranged': None, # TODO account for this into mims
-=======
-                "is ranged": None,
->>>>>>> 51808feb
-                "injection radius": None, # m
-                "endcap length": None, # m
-                "cylinder radius": None, # m
-                "cylinder height": None, # m
-                'earth model': None
-            },
-        },
-        'Prometheus':{
-            # TODO make error if this is set to True
-            'inject': False,
-            'paths': {
-                'injection file': None,
-            },
-            'simulation': {}
-        },
-        'GENIE':{
-            # TODO make error if this is set to True
-            'inject': False,
-            'paths': {
-                "injection file": None,
-            },
-            'simulation': {}
-        }
-    },
-    ###########################################################################
-    # Lepton propagator
-    ###########################################################################
-    'lepton propagator': {
-        'name': 'new proposal',
-        # PROPOSAL with versions >= 7
-        "new proposal":{
-            "paths":{
-                "tables path": f"{RESOURCES_DIR}/PROPOSAL_tables/",
-                "earth model location": None,
-            },
-            "simulation":{
-                # TODO Maybe this should all be in M
-                #'track length': 5000,
-                # TODO figure out why this breaks for 1e-2
-                'vcut': 1,
-                'ecut': 0.5, # GeV
-                'soft losses': False, # These are particles that don't generate cherenkov light
-                'interpolation': True,
-                'lpm effect': True,
-                'continuous randomization': True,
-                'soft losses': True,
-                "interpolate": True,
-                'scattering model': "Moliere",
-                #'maximum radius': 1e18, # m
-                # all none elements will be set off detector config settings
-                #'inner radius': None,
-                'propagation padding': None, # m
-                # TODO is this being used
-                'medium': None,
-            },
-        },
-        # PROPOSAL with versions <= 6
-        "old proposal":{
-            "paths":{
-                "tables path": "~/.local/share/PROPOSAL/tables",
-                "earth model location": None,
-            },
-            "simulation":{
-                #'track length': 5000,
-                'vcut': 1,
-                'ecut': 0.1, # GeV
-                'soft losses': False,
-                'interpolation': True,
-                'lpm effect': True,
-                'continuous randomization': True,
-                'soft losses': True,
-                'scattering model': "Moliere",
-                # 'force propagation params': False,
-                #'maximum radius' : 1e18, # m
-                # all none elements will be set off detector config settings
-                #'inner radius': None,
-                'propagation padding': None,
-                'medium': None,
-            }
-        }
-    },
-    ###########################################################################
-    # Photon propagator
-    ###########################################################################
-    'photon propagator': {
-        'name': None, # We will set this based on detector medium
-        "photon field name": "photons",
-        'olympus': {
-            "paths": {
-                'location': f"{RESOURCES_DIR}/olympus_resources/",
-                'photon model': 'pone_config.json',
-                'flow': "photon_arrival_time_nflow_params.pickle",
-                'counts': "photon_arrival_time_counts_params.pickle",
-                #"photon field name": "photons",
-                #"outfile": None
-            },
-            "simulation": {
-                'files': True,
-                'wavelength': 700,  # in nm
-                'splitter': 3000,  # Module chunks to work on at once (higher = faster but more memory)
-            },
-            'particles':
-            {
-                'track particles': [13, -13],
-                'explicit': [11, -11, 111, 211, 13, -13, 15, -15],
-                'replacement': 2212,
-            },
-        },
-        'PPC_CUDA':{
-            "paths":{
-                'location': f'{RESOURCES_DIR}/PPC_executables/PPC_CUDA/',
-                'force': False,
-                "ppc_tmpdir:": "./.ppc_tmp",
-                'ppc_tmpfile':'.event_hits.ppc.tmp',
-                'f2k_tmpfile':'.event_losses.f2k.tmp',
-                'ppc_prefix':'',
-                'f2k_prefix':'',
-                'ppctables':'../resources/PPC_tables/ic_accept_all/',
-                'ppc_exe':'../resources/PPC_executables/PPC_CUDA/ppc', # binary executable
-                #"outfile": None
-            },
-            "simulation": {
-                'device':0, # GPU,
-                'supress_output': True,
-            }
-        },
-        'PPC': {
-            "paths": {
-                'location':f'{RESOURCES_DIR}/PPC_executables/PPC/',
-                'force': False,
-                "ppc_tmpdir:": "./.ppc_tmp",
-                'ppc_tmpfile': '.event_hits.ppc.tmp',
-                'f2k_tmpfile': '.event_losses.f2k.tmp',
-                'ppc_prefix':'',
-                'f2k_prefix':'',
-                'ppctables':'../resources/PPC_tables/ic_accept_all/',
-                'ppc_exe': '../resources/PPC_executables/PPC/ppc',  # binary executable
-                #"photon field name": "photons",
-                #"outfile": None,
-            },
-            "simulation": {
-                'device': 0,  # CPU
-                'supress_output': True
-            }
-        },
-    }
-}
-
-class ConfigClass(dict):
-    """ The configuration class. This is used
-    by the package for all parameter settings. If something goes wrong
-    its usually here.
-    Parameters
-    ----------
-    config : dic
-        The config dictionary
-    Returns
-    -------
-    None
-    """
-
-    def __init__(self, *args, **kwargs):
-        super().__init__(*args, **kwargs)
-
-    # TODO: Update this
-    def from_yaml(self, yaml_file: str) -> None:
-        """ Update config with yaml file
-        Parameters
-        ----------
-        yaml_file : str
-            path to yaml file
-        Returns
-        -------
-        None
-        """
-        yaml_config = yaml.load(open(yaml_file), Loader=yaml.SafeLoader)
-        self.update(yaml_config)
-
-    # TODO: Update this
-    def from_dict(self, user_dict: Dict[Any, Any]) -> None:
-        """ Creates a config from dictionary
-        Parameters
-        ----------
-        user_dict : dic
-            The user dictionary
-        Returns
-        -------
-        None
-        """
-        self.update(user_dict)
-
-
-config = ConfigClass(_baseconfig)
+# -*- coding: utf-8 -*-
+# Name: config.py
+# Copyright (C) 2022 Stephan Meighen-Berger
+# Config file for the pr_dformat package.
+
+from typing import Dict, Any
+import yaml
+import os
+
+RESOURCES_DIR = os.path.abspath(f"{os.path.dirname(__file__)}/../resources/")
+
+_baseconfig: Dict[str, Any]
+
+_baseconfig = {
+    ###########################################################################
+    # General inputs
+    ###########################################################################
+    "general": {
+        # Random state seed
+        "version": "github"
+    },
+    ###########################################################################
+    # Scenario input
+    ###########################################################################
+    "run": {
+        "run number": 1337,
+        'nevents': 10,
+        'storage prefix': './output/',
+        # Random seed will follow run number if None
+        "outfile": None,
+        "random state seed": None,
+        'subset': None
+    },
+    ###########################################################################
+    # Detector
+    ###########################################################################
+    "detector": {
+        'geo file': None # Name of the file to use for detector
+    },
+    ###########################################################################
+    # Injection
+    ###########################################################################
+    'injection': {
+        'name': 'LeptonInjector',
+        'LeptonInjector': {
+            'inject': True,
+            'paths':{
+                'install location': '/opt/LI/install/lib/python3.9/site-packages',
+                'xsec dir': f'{RESOURCES_DIR}/cross_section_splines/',
+                # These fields will be set with output prefix and run number
+                "earth model location": None,
+                'injection file': None,
+                "lic file": None,
+                'diff xsec': None,
+                'total xsec': None,
+            },
+            'simulation': {
+                'final state 1': 'MuMinus',
+                'final state 2': 'Hadrons',
+                'minimal energy': 1e2, # GeV
+                'maximal energy': 1e6, # GeV
+                'power law': 1.0, # Energies picked by E^{-(power law)}
+                'min zenith': 0.0, # degree
+                'max zenith': 180.0, # degree
+                'min azimuth': 0.0, # degree
+                'max azimuth': 360.0, # degree
+                # The following None params will be set internally unless specified
+                'is ranged': None,
+                "injection radius": None, # m
+                "endcap length": None, # m
+                "cylinder radius": None, # m
+                "cylinder height": None, # m
+                'earth model': None
+            },
+        },
+        'Prometheus':{
+            # TODO make error if this is set to True
+            'inject': False,
+            'paths': {
+                'injection file': None,
+            },
+            'simulation': {}
+        },
+        'GENIE':{
+            # TODO make error if this is set to True
+            'inject': False,
+            'paths': {
+                "injection file": None,
+            },
+            'simulation': {}
+        }
+    },
+    ###########################################################################
+    # Lepton propagator
+    ###########################################################################
+    'lepton propagator': {
+        'name': 'new proposal',
+        # PROPOSAL with versions >= 7
+        "new proposal":{
+            "paths":{
+                "tables path": f"{RESOURCES_DIR}/PROPOSAL_tables/",
+                "earth model location": None,
+            },
+            "simulation":{
+                # TODO Maybe this should all be in M
+                #'track length': 5000,
+                # TODO figure out why this breaks for 1e-2
+                'vcut': 1,
+                'ecut': 0.5, # GeV
+                'soft losses': False, # These are particles that don't generate cherenkov light
+                'interpolation': True,
+                'lpm effect': True,
+                'continuous randomization': True,
+                'soft losses': True,
+                "interpolate": True,
+                'scattering model': "Moliere",
+                #'maximum radius': 1e18, # m
+                # all none elements will be set off detector config settings
+                #'inner radius': None,
+                'propagation padding': None, # m
+                # TODO is this being used
+                'medium': None,
+            },
+        },
+        # PROPOSAL with versions <= 6
+        "old proposal":{
+            "paths":{
+                "tables path": "~/.local/share/PROPOSAL/tables",
+                "earth model location": None,
+            },
+            "simulation":{
+                #'track length': 5000,
+                'vcut': 1,
+                'ecut': 0.1, # GeV
+                'soft losses': False,
+                'interpolation': True,
+                'lpm effect': True,
+                'continuous randomization': True,
+                'soft losses': True,
+                'scattering model': "Moliere",
+                # 'force propagation params': False,
+                #'maximum radius' : 1e18, # m
+                # all none elements will be set off detector config settings
+                #'inner radius': None,
+                'propagation padding': None,
+                'medium': None,
+            }
+        }
+    },
+    ###########################################################################
+    # Photon propagator
+    ###########################################################################
+    'photon propagator': {
+        'name': None, # We will set this based on detector medium
+        "photon field name": "photons",
+        'olympus': {
+            "paths": {
+                'location': f"{RESOURCES_DIR}/olympus_resources/",
+                'photon model': 'pone_config.json',
+                'flow': "photon_arrival_time_nflow_params.pickle",
+                'counts': "photon_arrival_time_counts_params.pickle",
+                #"photon field name": "photons",
+                #"outfile": None
+            },
+            "simulation": {
+                'files': True,
+                'wavelength': 700,  # in nm
+                'splitter': 3000,  # Module chunks to work on at once (higher = faster but more memory)
+            },
+            'particles':
+            {
+                'track particles': [13, -13],
+                'explicit': [11, -11, 111, 211, 13, -13, 15, -15],
+                'replacement': 2212,
+            },
+        },
+        'PPC_CUDA':{
+            "paths":{
+                'location': f'{RESOURCES_DIR}/PPC_executables/PPC_CUDA/',
+                'force': False,
+                "ppc_tmpdir:": "./.ppc_tmp",
+                'ppc_tmpfile':'.event_hits.ppc.tmp',
+                'f2k_tmpfile':'.event_losses.f2k.tmp',
+                'ppc_prefix':'',
+                'f2k_prefix':'',
+                'ppctables':'../resources/PPC_tables/ic_accept_all/',
+                'ppc_exe':'../resources/PPC_executables/PPC_CUDA/ppc', # binary executable
+                #"outfile": None
+            },
+            "simulation": {
+                'device':0, # GPU,
+                'supress_output': True,
+            }
+        },
+        'PPC': {
+            "paths": {
+                'location':f'{RESOURCES_DIR}/PPC_executables/PPC/',
+                'force': False,
+                "ppc_tmpdir:": "./.ppc_tmp",
+                'ppc_tmpfile': '.event_hits.ppc.tmp',
+                'f2k_tmpfile': '.event_losses.f2k.tmp',
+                'ppc_prefix':'',
+                'f2k_prefix':'',
+                'ppctables':'../resources/PPC_tables/ic_accept_all/',
+                'ppc_exe': '../resources/PPC_executables/PPC/ppc',  # binary executable
+                #"photon field name": "photons",
+                #"outfile": None,
+            },
+            "simulation": {
+                'device': 0,  # CPU
+                'supress_output': True
+            }
+        },
+    }
+}
+
+class ConfigClass(dict):
+    """ The configuration class. This is used
+    by the package for all parameter settings. If something goes wrong
+    its usually here.
+    Parameters
+    ----------
+    config : dic
+        The config dictionary
+    Returns
+    -------
+    None
+    """
+
+    def __init__(self, *args, **kwargs):
+        super().__init__(*args, **kwargs)
+
+    # TODO: Update this
+    def from_yaml(self, yaml_file: str) -> None:
+        """ Update config with yaml file
+        Parameters
+        ----------
+        yaml_file : str
+            path to yaml file
+        Returns
+        -------
+        None
+        """
+        yaml_config = yaml.load(open(yaml_file), Loader=yaml.SafeLoader)
+        self.update(yaml_config)
+
+    # TODO: Update this
+    def from_dict(self, user_dict: Dict[Any, Any]) -> None:
+        """ Creates a config from dictionary
+        Parameters
+        ----------
+        user_dict : dic
+            The user dictionary
+        Returns
+        -------
+        None
+        """
+        self.update(user_dict)
+
+
+config = ConfigClass(_baseconfig)